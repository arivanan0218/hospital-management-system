import React, { useState, useEffect, useRef } from 'react';
import { LogOut, User, Settings, Upload, FileText, History, CheckCircle, Plus, X, Mic, MicOff, VolumeX } from 'lucide-react';
import DirectHttpAIMCPService from '../services/directHttpAiMcpService.js';
import MedicalDocumentUpload from './MedicalDocumentUpload.jsx';
import EnhancedMedicalDocumentUpload from './EnhancedMedicalDocumentUpload.jsx';
import MedicalHistoryViewer from './MedicalHistoryViewer.jsx';

const DirectMCPChatbot = ({ user, onLogout }) => {
  // Mobile-responsive CSS classes for consistent mobile experience
  const mobileInputClass = "w-full px-3 py-3 sm:py-2 text-base sm:text-sm";
  const mobileSelectClass = "w-full px-3 py-3 sm:py-2 text-base sm:text-sm";
  
  const [messages, setMessages] = useState([]);
  const [inputMessage, setInputMessage] = useState('');
  const [isLoading, setIsLoading] = useState(false);
  const [isConnected, setIsConnected] = useState(false);
  const [showSetup, setShowSetup] = useState(false); // Start with false since auth is handled by parent
  const [showActionButtons, setShowActionButtons] = useState(true); // Track whether to show action buttons
  
  // Configuration state - get API key from environment variables
  const [openaiApiKey] = useState(import.meta.env.VITE_OPENAI_API_KEY || '');
  
  const [serverInfo, setServerInfo] = useState(null);
  const [connectionError, setConnectionError] = useState('');
  const [expandedThinking, setExpandedThinking] = useState({}); // Track which thinking messages are expanded
  const [isInputFocused, setIsInputFocused] = useState(false); // Track input focus state
  const [showPlusMenu, setShowPlusMenu] = useState(false); // Track plus icon dropdown menu
  
  // Voice functionality state
  const [isListening, setIsListening] = useState(false); // Track voice recording state
  const [isProcessingVoice, setIsProcessingVoice] = useState(false); // Track voice processing state
  const [isSpeaking, setIsSpeaking] = useState(false); // Track if AI is currently speaking
  const [lastVoiceInputId, setLastVoiceInputId] = useState(null); // Track the last voice input message ID
  const [isRecording, setIsRecording] = useState(false); // Track audio recording state
  const [mediaRecorder, setMediaRecorder] = useState(null); // Audio recorder instance
  const [audioChunks, setAudioChunks] = useState([]); // Recorded audio chunks
  const [currentAudio, setCurrentAudio] = useState(null); // Current playing audio
  const [microphoneAvailable, setMicrophoneAvailable] = useState(null); // Track microphone availability
  
  // Medical document features
  const [activeTab, setActiveTab] = useState('chat'); // chat, upload, history
  const [selectedPatientId, setSelectedPatientId] = useState(null); // This will store the UUID
  const [selectedPatientNumber, setSelectedPatientNumber] = useState(''); // This will store the patient number (P123456)
  const [searchingPatient, setSearchingPatient] = useState(false);
  const [patientSearchResult, setPatientSearchResult] = useState(null);
  const [patients, setPatients] = useState([]);
  
  // Patient admission popup form
  const [showPatientAdmissionForm, setShowPatientAdmissionForm] = useState(false);
  const [admissionFormData, setAdmissionFormData] = useState({
    first_name: '',
    last_name: '',
    date_of_birth: '',
    gender: '',
    phone: '',
    email: '',
    address: '',
    emergency_contact_name: '',
    emergency_contact_phone: '',
    blood_type: '',
    allergies: '',
    medical_history: ''
  });
  const [isSubmittingAdmission, setIsSubmittingAdmission] = useState(false);
  
  // Department creation popup form
  const [showDepartmentForm, setShowDepartmentForm] = useState(false);
  const [departmentFormData, setDepartmentFormData] = useState({
    name: '',
    description: '',
    head_doctor_id: '', // Foreign key to users table
    floor_number: '',
    phone: '',
    email: ''
  });
  const [isSubmittingDepartment, setIsSubmittingDepartment] = useState(false);
  
  // Staff creation popup form
  const [showStaffForm, setShowStaffForm] = useState(false);
  const [staffFormData, setStaffFormData] = useState({
    user_id: '', // Foreign key to users table
    employee_id: '',
    department_id: '', // Foreign key to departments table
    position: '',
    specialization: '',
    license_number: '',
    hire_date: '',
    salary: '',
    shift_pattern: '', // day, night, rotating
    status: 'active' // active, inactive, on_leave
  });
  const [isSubmittingStaff, setIsSubmittingStaff] = useState(false);
  
  // User creation popup form
  const [showUserForm, setShowUserForm] = useState(false);
  const [userFormData, setUserFormData] = useState({
    username: '',
    email: '',
    password_hash: '', // This should be hashed on backend
    role: '', // admin, doctor, nurse, manager, receptionist
    first_name: '',
    last_name: '',
    phone: '',
    is_active: true
  });
  const [isSubmittingUser, setIsSubmittingUser] = useState(false);
  
  // Room creation popup form
  const [showRoomForm, setShowRoomForm] = useState(false);
  const [roomFormData, setRoomFormData] = useState({
    room_number: '',
    room_type: '', // varchar(20)
    capacity: '',
    floor_number: '', // Integer field in database
    department_id: '' // Foreign key to departments table
  });
  const [isSubmittingRoom, setIsSubmittingRoom] = useState(false);
  
  // Bed creation popup form
  const [showBedForm, setShowBedForm] = useState(false);
  const [bedFormData, setBedFormData] = useState({
    bed_number: '',
    room_id: '',
    bed_type: '',
    status: 'available'
  });
  const [isSubmittingBed, setIsSubmittingBed] = useState(false);
  
  // Equipment creation popup form
  const [showEquipmentForm, setShowEquipmentForm] = useState(false);
  const [equipmentFormData, setEquipmentFormData] = useState({
    equipment_id: '', // Unique equipment ID
    name: '',
    category_id: '', // Foreign key to equipment_categories table
    model: '',
    manufacturer: '',
    serial_number: '',
    purchase_date: '',
    warranty_expiry: '',
    location: '',
    department_id: '', // Foreign key to departments table
    status: 'available', // available, in_use, maintenance, out_of_order
    last_maintenance: '',
    next_maintenance: '',
    cost: '',
    notes: ''
  });
  const [isSubmittingEquipment, setIsSubmittingEquipment] = useState(false);
  
  // Supply creation popup form
  const [showSupplyForm, setShowSupplyForm] = useState(false);
  const [supplyFormData, setSupplyFormData] = useState({
    item_code: '', // Unique item code
    name: '',
    category_id: '', // Foreign key to supply_categories table
    description: '',
    unit_of_measure: '', // Required field - matches database
    minimum_stock_level: '',
    maximum_stock_level: '',
    current_stock: '',
    unit_cost: '', // matches database
    supplier: '',
    expiry_date: '',
    location: ''
  });
  const [isSubmittingSupply, setIsSubmittingSupply] = useState(false);
  
  // Legacy User creation popup form
  const [showLegacyUserForm, setShowLegacyUserForm] = useState(false);
  const [legacyUserFormData, setLegacyUserFormData] = useState({
    name: '',
    email: '',
    address: '',
    phone: ''
  });
  const [isSubmittingLegacyUser, setIsSubmittingLegacyUser] = useState(false);
  
  // Equipment Category creation popup form
  const [showEquipmentCategoryForm, setShowEquipmentCategoryForm] = useState(false);
  const [equipmentCategoryFormData, setEquipmentCategoryFormData] = useState({
    name: '',
    description: ''
  });
  const [isSubmittingEquipmentCategory, setIsSubmittingEquipmentCategory] = useState(false);
  
  // Supply Category creation popup form
  const [showSupplyCategoryForm, setShowSupplyCategoryForm] = useState(false);
  const [supplyCategoryFormData, setSupplyCategoryFormData] = useState({
    name: '',
    description: ''
  });
  const [isSubmittingSupplyCategory, setIsSubmittingSupplyCategory] = useState(false);
  
  // Dropdown options state for foreign keys
  const [departmentOptions, setDepartmentOptions] = useState([]);
  const [userOptions, setUserOptions] = useState([]);
  const [roomOptions, setRoomOptions] = useState([]);
  const [patientOptions, setPatientOptions] = useState([]);
  const [equipmentCategoryOptions, setEquipmentCategoryOptions] = useState([]);
  const [supplyCategoryOptions, setSupplyCategoryOptions] = useState([]);
  const [loadingDropdowns, setLoadingDropdowns] = useState(false);
  
  // Auto-scroll to bottom only when new messages are added, not on timer updates
  useEffect(() => {
    messagesEndRef.current?.scrollIntoView({ behavior: 'smooth' });
  }, [messages.length]); // Only trigger on message count change, not message content changes

  // Auto-connect when component mounts if user is authenticated
  useEffect(() => {
    if (user && openaiApiKey && !isConnected && !showSetup) {
      console.log('🔄 Auto-connecting for authenticated user...');
      initializeService();
    }
  }, [user, isConnected, showSetup]); // Dependencies that should trigger auto-connection

  // Component to display thinking duration
  const ThinkingDuration = React.memo(({ startTime }) => {
    const [duration, setDuration] = React.useState(1);
    
    React.useEffect(() => {
      if (!startTime) return;
      
      // Update every 500ms instead of 100ms for better performance
      const interval = setInterval(() => {
        setDuration(Math.ceil((Date.now() - startTime) / 1000));
      }, 500);
      
      return () => clearInterval(interval);
    }, [startTime]);
    
    return <span>{duration}s</span>;
  });
  
  const aiMcpServiceRef = useRef(null);
  const messagesEndRef = useRef(null);
  const messagesContainerRef = useRef(null);
  const lastMessageCountRef = useRef(0);
  const inputFieldRef = useRef(null); // Add ref for input field
  const plusMenuRef = useRef(null); // Add ref for plus menu dropdown
  // Touch / swipe refs for mobile swipe navigation (upload/history -> chat)
  const touchStartXRef = useRef(null);
  const touchStartYRef = useRef(null);
  const touchStartTimeRef = useRef(null);
  const swipeTriggeredRef = useRef(false);

  // Handle touch start (record position/time)
  const handleTouchStart = (e) => {
    try {
      // Ignore if interacting with inputs
      const tag = e.target && e.target.tagName ? e.target.tagName.toUpperCase() : '';
      if (['INPUT', 'TEXTAREA', 'SELECT', 'BUTTON'].includes(tag)) return;
      const t = (e.touches && e.touches[0]) || null;
      if (!t) return;
      touchStartXRef.current = t.clientX;
      touchStartYRef.current = t.clientY;
      touchStartTimeRef.current = Date.now();
    } catch (err) {
      // swallow errors
    }
  };

  // Handle touch end (compute delta and detect swipe-right)
  const handleTouchEnd = (e) => {
    try {
      const t = (e.changedTouches && e.changedTouches[0]) || null;
      if (!t || touchStartXRef.current == null) return;
      const dx = t.clientX - touchStartXRef.current;
      const dy = t.clientY - touchStartYRef.current;
      const dt = Date.now() - (touchStartTimeRef.current || 0);

      const HORIZONTAL_SWIPE_THRESHOLD = 60; // pixels
      const VERTICAL_TOLERANCE = 75; // pixels
      const MAX_SWIPE_TIME = 800; // ms

      // Right swipe with limited vertical movement and reasonable speed
      if (dx > HORIZONTAL_SWIPE_THRESHOLD && Math.abs(dy) < VERTICAL_TOLERANCE && dt < MAX_SWIPE_TIME) {
        // Only switch when not already on chat
        setActiveTab((prev) => (prev === 'chat' ? prev : 'chat'));
      }

      // reset
      touchStartXRef.current = null;
      touchStartYRef.current = null;
      touchStartTimeRef.current = null;
      swipeTriggeredRef.current = false;
    } catch (err) {
      // swallow
    }
  };

  // Handle touch move for earlier detection (helps on scrollable containers)
  const handleTouchMove = (e) => {
    try {
      if (swipeTriggeredRef.current) return;
      const t = (e.touches && e.touches[0]) || null;
      if (!t || touchStartXRef.current == null) return;
      const dx = t.clientX - touchStartXRef.current;
      const dy = t.clientY - touchStartYRef.current;

      const HORIZONTAL_SWIPE_THRESHOLD = 60; // pixels
      const VERTICAL_TOLERANCE = 75; // pixels

      if (dx > HORIZONTAL_SWIPE_THRESHOLD && Math.abs(dy) < VERTICAL_TOLERANCE) {
        swipeTriggeredRef.current = true;
        setActiveTab((prev) => (prev === 'chat' ? prev : 'chat'));
      }
    } catch (err) {
      // swallow
    }
  };

  // Controlled scroll function
  const scrollToBottom = React.useCallback(() => {
    if (messagesEndRef.current) {
      messagesEndRef.current.scrollIntoView({ behavior: 'smooth' });
    }
  }, []);

  // Auto-scroll only when new messages are added, with smart scrolling
  useEffect(() => {
    const currentMessageCount = messages.length;
    if (currentMessageCount > lastMessageCountRef.current) {
      // Only scroll if user is near the bottom (within 100px) or if it's the first message
      if (messagesContainerRef.current) {
        const container = messagesContainerRef.current;
        const isNearBottom = container.scrollTop + container.clientHeight >= container.scrollHeight - 100;
        
        if (isNearBottom || currentMessageCount === 1) {
          setTimeout(scrollToBottom, 50); // Small delay to ensure DOM is updated
        }
      } else {
        setTimeout(scrollToBottom, 50);
      }
    }
    lastMessageCountRef.current = currentMessageCount;
  }, [messages.length, scrollToBottom]);

  // Add keyboard shortcut to focus input (Ctrl/Cmd + /)
  useEffect(() => {
    const handleKeyDown = (event) => {
      if ((event.ctrlKey || event.metaKey) && event.key === '/') {
        event.preventDefault();
        if (inputFieldRef.current && isConnected) {
          inputFieldRef.current.focus();
        }
      }
    };

    document.addEventListener('keydown', handleKeyDown);
    return () => document.removeEventListener('keydown', handleKeyDown);
  }, [isConnected]);

  // Handle outside clicks for plus menu
  useEffect(() => {
    const handleClickOutside = (event) => {
      if (plusMenuRef.current && !plusMenuRef.current.contains(event.target)) {
        setShowPlusMenu(false);
      }
    };

    document.addEventListener('mousedown', handleClickOutside);
    return () => document.removeEventListener('mousedown', handleClickOutside);
  }, []);

  // Check microphone availability on component mount
  useEffect(() => {
    const checkMicrophoneAvailability = async () => {
      try {
        // Check if microphone APIs are available
        if (!navigator.mediaDevices || !navigator.mediaDevices.getUserMedia) {
          setMicrophoneAvailable(false);
          console.warn('Microphone API not available - likely due to non-HTTPS connection or browser restrictions');
          return;
        }

        // Check if we're in a secure context
        if (!window.isSecureContext && location.hostname !== 'localhost') {
          setMicrophoneAvailable(false);
          console.warn('Microphone requires HTTPS connection');
          return;
        }

        // Test microphone permissions (this won't trigger permission prompt if denied)
        const permissions = await navigator.permissions.query({ name: 'microphone' });
        
        if (permissions.state === 'denied') {
          setMicrophoneAvailable(false);
          console.warn('Microphone permission denied');
        } else {
          setMicrophoneAvailable(true);
          console.log('Microphone available');
        }
      } catch (error) {
        console.warn('Error checking microphone availability:', error);
        setMicrophoneAvailable(false);
      }
    };

    checkMicrophoneAvailability();
  }, []);

  // Mobile viewport handling to prevent keyboard issues
  useEffect(() => {
    const handleMobileViewport = () => {
      if (isMobileDevice()) {
        // Set CSS custom property for real viewport height
        const vh = window.innerHeight * 0.01;
        document.documentElement.style.setProperty('--vh', `${vh}px`);
        
        // Prevent viewport zoom on input focus
        const viewport = document.querySelector('meta[name=viewport]');
        if (!viewport) {
          const newViewport = document.createElement('meta');
          newViewport.name = 'viewport';
          newViewport.content = 'width=device-width, initial-scale=1.0, maximum-scale=1.0, user-scalable=no, viewport-fit=cover';
          document.head.appendChild(newViewport);
        }
      }
    };

    // Initial setup
    handleMobileViewport();

    // Handle orientation changes and resize
    const handleResize = () => {
      if (isMobileDevice()) {
        setTimeout(handleMobileViewport, 100); // Delay to account for keyboard animation
      }
    };

    window.addEventListener('resize', handleResize);
    window.addEventListener('orientationchange', handleResize);

    // Cleanup
    return () => {
      window.removeEventListener('resize', handleResize);
      window.removeEventListener('orientationchange', handleResize);
    };
  }, []);

  // Mobile detection utility function
  const isMobileDevice = () => {
    return /Android|webOS|iPhone|iPad|iPod|BlackBerry|IEMobile|Opera Mini/i.test(navigator.userAgent) ||
           (window.innerWidth <= 768) || // Also check for small screen width
           ('ontouchstart' in window); // Check for touch capability
  };

  // Smart focus function - focuses input but prevents keyboard popup on mobile
  const smartFocusInput = (delay = 100) => {
    setTimeout(() => {
      if (inputFieldRef.current) {
        if (isMobileDevice()) {
          // On mobile: Don't focus automatically to prevent keyboard popup
          // Just ensure input is visually focused (via state) without actual DOM focus
          setIsInputFocused(true);
          setTimeout(() => setIsInputFocused(false), 1000);
        } else {
          // On desktop: normal focus behavior
          inputFieldRef.current.focus();
        }
      }
    }, delay);
  };

  // OpenAI Text-to-Speech function for voice output
  const speakTextWithOpenAI = async (text, isResponseToVoiceInput = false) => {
    // Only speak if this is a response to voice input and we have an API key
    if (!isResponseToVoiceInput || !openaiApiKey.trim()) {
      return;
    }

    // Stop any current audio
    stopCurrentAudio();

    // Clean up text for speech (remove markdown and formatting)
    let cleanText = text
      .replace(/\*\*([^*]+)\*\*/g, '$1') // Remove bold markdown
      .replace(/\*([^*]+)\*/g, '$1') // Remove italic markdown
      .replace(/`([^`]+)`/g, '$1') // Remove code backticks
      .replace(/#{1,6}\s?/g, '') // Remove heading hashtags
      .replace(/---/g, '') // Remove horizontal rules
      .replace(/\n{2,}/g, '\n') // Reduce multiple newlines
      .replace(/🧠|🤔|🔍|🛠️|📊|💡|ℹ️|✅|❌|💥/g, '') // Remove emojis
      .replace(/\[(.*?)\]\(.*?\)/g, '$1') // Convert links to just text
      .replace(/\*\*([^*]+)\*\*/g, '$1') // Additional cleanup
      .replace(/\n/g, ' ') // Replace newlines with spaces
      .replace(/\s+/g, ' ') // Replace multiple spaces with single space
      .trim();

    // Skip speaking if text is too short or just symbols
    if (cleanText.length < 3 || /^[^\w\s]*$/.test(cleanText)) {
      return;
    }

    // Limit text length for TTS (OpenAI has a 4096 character limit)
    if (cleanText.length > 4000) {
      cleanText = cleanText.substring(0, 4000) + '...';
    }

    try {
      setIsSpeaking(true);

      const response = await fetch('https://api.openai.com/v1/audio/speech', {
        method: 'POST',
        headers: {
          'Authorization': `Bearer ${openaiApiKey}`,
          'Content-Type': 'application/json',
        },
        body: JSON.stringify({
          model: 'tts-1', // Use tts-1 for faster generation, tts-1-hd for higher quality
          input: cleanText,
          voice: 'alloy', // Options: alloy, echo, fable, onyx, nova, shimmer
          response_format: 'mp3',
          speed: 1.0,
        }),
      });

      if (!response.ok) {
        throw new Error(`TTS API error: ${response.status}`);
      }

      const audioBlob = await response.blob();
      const audioUrl = URL.createObjectURL(audioBlob);
      const audio = new Audio(audioUrl);

      audio.onloadeddata = () => {
        setCurrentAudio(audio);
        audio.play().catch((error) => {
          console.error('Audio playback failed:', error);
          setIsSpeaking(false);
        });
      };

      audio.onended = () => {
        setIsSpeaking(false);
        setCurrentAudio(null);
        URL.revokeObjectURL(audioUrl);
      };

      audio.onerror = (error) => {
        console.error('Audio playback error:', error);
        setIsSpeaking(false);
        setCurrentAudio(null);
        URL.revokeObjectURL(audioUrl);
      };
    } catch (error) {
      console.error('OpenAI TTS error:', error);
      setIsSpeaking(false);

      // Fallback to browser speech synthesis if OpenAI fails
      if ('speechSynthesis' in window) {
        const utterance = new SpeechSynthesisUtterance(cleanText);
        utterance.rate = 1.0;
        utterance.pitch = 1.0;
        utterance.volume = 0.8;

        utterance.onend = () => setIsSpeaking(false);
        utterance.onerror = () => setIsSpeaking(false);

        speechSynthesis.speak(utterance);
      }
    }
  };

  // Function to stop current audio playback
  const stopCurrentAudio = () => {
    if (currentAudio) {
      currentAudio.pause();
      currentAudio.currentTime = 0;
      setCurrentAudio(null);
    }
    if ('speechSynthesis' in window && speechSynthesis.speaking) {
      speechSynthesis.cancel();
    }
    setIsSpeaking(false);
  };

  // OpenAI Speech-to-Text (Whisper) function
  const transcribeWithOpenAI = async (audioBlob) => {
    if (!openaiApiKey.trim()) {
      throw new Error('OpenAI API key is required for speech recognition');
    }

    const formData = new FormData();
    formData.append('file', audioBlob, 'audio.webm');
    formData.append('model', 'whisper-1');
    formData.append('language', 'en'); // Optional: specify language
    formData.append('response_format', 'json');

    try {
      const response = await fetch('https://api.openai.com/v1/audio/transcriptions', {
        method: 'POST',
        headers: {
          'Authorization': `Bearer ${openaiApiKey}`,
        },
        body: formData,
      });

      if (!response.ok) {
        throw new Error(`Whisper API error: ${response.status}`);
      }

      const result = await response.json();
      return result.text;
    } catch (error) {
      console.error('OpenAI Whisper error:', error);
      throw error;
    }
  };

  // Start recording audio for speech-to-text
  const startRecording = async () => {
    try {
      // Stop any current audio playback
      stopCurrentAudio();

      // Check if microphone APIs are available
      if (!navigator.mediaDevices || !navigator.mediaDevices.getUserMedia) {
        throw new Error('Microphone access is not available. This may be due to: 1) Non-HTTPS connection (required for microphone access), 2) Browser security restrictions, or 3) Missing microphone permissions.');
      }

      // Check if we're in a secure context (HTTPS or localhost)
      if (!window.isSecureContext && location.hostname !== 'localhost') {
        throw new Error('Microphone access requires HTTPS connection. Please access the site via HTTPS.');
      }

      const stream = await navigator.mediaDevices.getUserMedia({
        audio: {
          echoCancellation: true,
          noiseSuppression: true,
          autoGainControl: true,
        },
      });

      const recorder = new MediaRecorder(stream, {
        mimeType: 'audio/webm;codecs=opus',
      });

      const chunks = [];

      recorder.ondataavailable = (event) => {
        if (event.data.size > 0) {
          chunks.push(event.data);
        }
      };

      recorder.onstop = async () => {
        const audioBlob = new Blob(chunks, { type: 'audio/webm' });
        setIsProcessingVoice(true);

        try {
          const transcript = await transcribeWithOpenAI(audioBlob);

          if (transcript && transcript.trim()) {
            setInputMessage(transcript);

            // Show user's voice input message in chat
            const voiceInputId = Date.now();
            const userMsg = {
              id: voiceInputId,
              text: transcript.trim(),
              sender: 'user',
              timestamp: new Date().toLocaleTimeString(),
              isVoiceInput: true,
            };
            setMessages((prev) => [...prev, userMsg]);
            setLastVoiceInputId(voiceInputId);

            // Auto-send the voice input after a short delay
            setTimeout(() => {
              if (transcript.trim() && isConnected && !isLoading) {
                setInputMessage('');
                sendMessageClaudeStyle(transcript.trim(), true);
                setIsProcessingVoice(false);
              } else {
                setIsProcessingVoice(false);
              }
            }, 800);
          } else {
            setIsProcessingVoice(false);
            console.log('No speech detected');
          }
        } catch (error) {
          console.error('Speech transcription failed:', error);
          setIsProcessingVoice(false);

          // Show error message
          const errorMsg = {
            id: Date.now(),
            text: `🎤 **Speech Recognition Error:** ${error.message}. Please try again.`,
            sender: 'ai',
            timestamp: new Date().toLocaleTimeString(),
            isError: true,
          };
          setMessages((prev) => [...prev, errorMsg]);
        }

        // Clean up media stream
        stream.getTracks().forEach((track) => track.stop());
        setAudioChunks([]);
      };

      setMediaRecorder(recorder);
      setAudioChunks(chunks);
      setIsRecording(true);
      setIsListening(true);

      recorder.start();
    } catch (error) {
      console.error('Failed to start recording:', error);
      setIsRecording(false);
      setIsListening(false);

      // Show error message
      const errorMsg = {
        id: Date.now(),
        text: `🎤 **Microphone Error:** ${error.message}. Please check your microphone permissions.`,
        sender: 'ai',
        timestamp: new Date().toLocaleTimeString(),
        isError: true,
      };
      setMessages((prev) => [...prev, errorMsg]);
    }
  };

  // Stop recording audio
  const stopRecording = () => {
    if (mediaRecorder && mediaRecorder.state === 'recording') {
      mediaRecorder.stop();
    }
    setIsRecording(false);
    setIsListening(false);
  };

  // Voice input toggle function
  const toggleVoiceInput = () => {
    if (!openaiApiKey.trim()) {
      const errorMsg = {
        id: Date.now(),
        text: '🔑 **API Key Required:** Please configure your OpenAI API key to use voice features.',
        sender: 'ai',
        timestamp: new Date().toLocaleTimeString(),
        isError: true,
      };
      setMessages((prev) => [...prev, errorMsg]);
      return;
    }

    // If AI is speaking, stop the speech
    if (isSpeaking) {
      stopCurrentAudio();
      return;
    }

    if (isRecording) {
      stopRecording();
    } else {
      startRecording();
    }
  };

  /**
   * Initialize the AI-MCP service
   */
  const initializeService = async () => {
    if (!openaiApiKey.trim()) {
      setConnectionError('OpenAI API key not configured in environment variables. Please contact administrator.');
      return;
    }

    setIsLoading(true);
    setConnectionError('');
    
    try {
      aiMcpServiceRef.current = new DirectHttpAIMCPService();
      
      console.log('🚀 Initializing Direct HTTP MCP Service...');
      
      const initialized = await aiMcpServiceRef.current.initialize();
      
      if (initialized) {
        setIsConnected(true);
        setShowSetup(false);
        
        const info = aiMcpServiceRef.current.getServerInfo();
        setServerInfo(info);
        
        setMessages([{
          id: Date.now(),
          text: `👋 Welcome to Hospital Agent! How can I help you today? 🏥`,
          sender: 'ai',
          timestamp: new Date().toLocaleTimeString()
        }]);
        
        // Auto-focus the input field after successful connection (smart focus)
        smartFocusInput(100);
        
      } else {
        throw new Error('Failed to initialize service');
      }
      
    } catch (error) {
      console.error('❌ Initialization failed:', error);
      setConnectionError(`Connection failed: ${error.message}`);
    } finally {
      setIsLoading(false);
    }
  };

  /**
   * Load dropdown options for foreign key fields
   */
  const loadDropdownOptions = async () => {
    if (!aiMcpServiceRef.current || loadingDropdowns) return;
    
    setLoadingDropdowns(true);
    try {
      // Load departments
      const departmentsResponse = await aiMcpServiceRef.current.mcpClient.callTool('list_departments', {});
      console.log('🏥 Departments response:', departmentsResponse);
      const departments = departmentsResponse?.result?.content?.[0]?.text 
        ? JSON.parse(departmentsResponse.result.content[0].text)?.result?.data || []
        : departmentsResponse?.result?.data || departmentsResponse || [];
      console.log('🏥 Departments parsed:', departments);
      setDepartmentOptions(Array.isArray(departments) ? departments : []);
      
      // Load users
      const usersResponse = await aiMcpServiceRef.current.mcpClient.callTool('list_users', {});
      console.log('👥 Users response:', usersResponse);
      const users = usersResponse?.result?.content?.[0]?.text 
        ? JSON.parse(usersResponse.result.content[0].text)?.result?.data || []
        : usersResponse?.result?.data || usersResponse || [];
      console.log('👥 Users parsed:', users);
      setUserOptions(Array.isArray(users) ? users : []);
      
      // Load rooms
      const roomsResponse = await aiMcpServiceRef.current.mcpClient.callTool('list_rooms', {});
      console.log('🚪 Rooms response:', roomsResponse);
      const rooms = roomsResponse?.result?.content?.[0]?.text 
        ? JSON.parse(roomsResponse.result.content[0].text)?.result?.data || []
        : roomsResponse?.result?.data || roomsResponse || [];
      console.log('🚪 Rooms parsed:', rooms);
      setRoomOptions(Array.isArray(rooms) ? rooms : []);
      
      // Load patients
      const patientsResponse = await aiMcpServiceRef.current.mcpClient.callTool('list_patients', {});
      const patients = patientsResponse?.result?.content?.[0]?.text 
        ? JSON.parse(patientsResponse.result.content[0].text)?.result?.data || []
        : patientsResponse?.result?.data || patientsResponse || [];
      console.log('🤒 Patients parsed:', patients);
      setPatientOptions(Array.isArray(patients) ? patients : []);
      
      // Load equipment categories
      try {
        const equipmentCategoriesResponse = await aiMcpServiceRef.current.mcpClient.callTool('list_equipment_categories', {});
        const equipmentCategories = equipmentCategoriesResponse?.result?.content?.[0]?.text 
          ? JSON.parse(equipmentCategoriesResponse.result.content[0].text)?.result?.data || []
          : equipmentCategoriesResponse?.result?.data || equipmentCategoriesResponse || [];
        setEquipmentCategoryOptions(Array.isArray(equipmentCategories) ? equipmentCategories : []);
      } catch (e) {
        console.warn('Equipment categories not available:', e);
        setEquipmentCategoryOptions([]);
      }
      
      // Load supply categories
      try {
        const supplyCategoriesResponse = await aiMcpServiceRef.current.mcpClient.callTool('list_supply_categories', {});
        const supplyCategories = supplyCategoriesResponse?.result?.content?.[0]?.text 
          ? JSON.parse(supplyCategoriesResponse.result.content[0].text)?.result?.data || []
          : supplyCategoriesResponse?.result?.data || supplyCategoriesResponse || [];
        setSupplyCategoryOptions(Array.isArray(supplyCategories) ? supplyCategories : []);
      } catch (e) {
        console.warn('Supply categories not available:', e);
        setSupplyCategoryOptions([]);
      }
      
      console.log('✅ Dropdown options loaded successfully');
    } catch (error) {
      console.error('❌ Failed to load dropdown options:', error);
    } finally {
      setLoadingDropdowns(false);
    }
  };

  /**
   * Use OpenAI to intelligently detect user intent for showing popup forms
   * Only specific CREATE tools trigger popup forms, all other tools use AI processing
   */
  const detectIntentWithAI = async (userMessage) => {
    if (!openaiApiKey.trim()) {
      return null; // Fall back to keyword matching if no API key
    }

    try {
      const response = await fetch('https://api.openai.com/v1/chat/completions', {
        method: 'POST',
        headers: {
          'Authorization': `Bearer ${openaiApiKey}`,
          'Content-Type': 'application/json',
        },
        body: JSON.stringify({
          model: 'gpt-3.5-turbo',
          messages: [
            {
              role: 'system',
              content: `You are an intelligent intent detection system for a hospital management application with multi-agent backend tools. 

POPUP FORM TRIGGERS (Only these EXACT 10 CREATE tools should show popup forms):
1. create_user: User creation popup form
2. create_patient: Patient admission popup form  
3. create_legacy_user: Legacy user creation popup form
4. create_department: Department creation popup form
5. create_room: Room creation popup form
6. create_bed: Bed creation popup form
7. create_staff: Staff creation popup form
8. create_equipment: Equipment creation popup form (ONLY this exact tool)
9. create_supply: Supply creation popup form (ONLY this exact tool)

CRITICAL: These tools should use AI processing (NOT popup forms):
- create_equipment_category (AI processing, NOT popup)
- create_supply_category (AI processing, NOT popup)
- All other tools like list, get, update, delete, search, etc.

IMPORTANT DISTINCTION:
- "create equipment" or "add equipment" → create_equipment popup form
- "create equipment category" → ai_processing (no popup)
- "create supply" or "add supply" → create_supply popup form  
- "create supply category" → ai_processing (no popup)

RULES:
1. Only the exact 9 CREATE tools above trigger popup forms
2. Equipment/Supply categories are handled by AI processing
3. All listing, searching, updating, deleting operations use AI processing
4. Staff meetings = AI processing (schedule_meeting tool)

Return ONLY one of these values:
- "create_user" for system user creation
- "create_patient" for patient registration/admission  
- "create_legacy_user" for legacy user creation
- "create_department" for department creation
- "create_room" for room creation
- "create_bed" for bed creation
- "create_staff" for staff hiring/registration
- "create_equipment" for equipment registration/adding new equipment
- "create_supply" for supply registration
- "create_equipment_category" for equipment category creation
- "create_supply_category" for supply category creation
- "ai_processing" for everything else (including equipment usage, staff assignments, updates, searches, etc.)

Examples:
- "Register a new patient" → create_patient
- "Add new staff member" → create_staff  
- "Create cardiology department" → create_department
- "Add new equipment" → create_equipment
- "Register equipment" → create_equipment
- "Create equipment category" → create_equipment_category
- "Add equipment usage for patient" → ai_processing
- "Record equipment usage" → ai_processing
- "Add new supply" → create_supply
- "Create supply category" → create_supply_category
- "Schedule staff meeting" → ai_processing
- "List all patients" → ai_processing
- "Update bed status" → ai_processing`
            },
            {
              role: 'user',
              content: userMessage
            }
          ],
          max_tokens: 50,
          temperature: 0.1
        })
      });

      if (!response.ok) {
        console.warn('Intent detection API call failed:', response.status);
        return null;
      }

      const result = await response.json();
      const intent = result.choices[0].message.content.trim().toLowerCase();
      
      console.log('🤖 AI Intent Detection Result:', userMessage, '->', intent);
      
      // STRICT VALIDATION: Only these exact 12 create tools should show popup forms
      // All other tools use AI processing
      const POPUP_FORM_TOOLS = [
        'create_user',                  // System user creation
        'create_patient',               // Patient registration/admission  
        'create_legacy_user',           // Legacy user creation
        'create_department',            // Department creation
        'create_room',                  // Room creation
        'create_bed',                   // Bed creation
        'create_staff',                 // Staff hiring/registration
        'create_equipment',             // Equipment registration
        'create_supply',                // Supply registration
        'create_equipment_category',    // Equipment category creation
        'create_supply_category'        // Supply category creation
      ];
      
      if (POPUP_FORM_TOOLS.includes(intent)) {
        console.log('✅ POPUP FORM TRIGGERED for:', intent);
        return intent;
      }
      
      console.log('🤖 AI PROCESSING MODE for:', intent || 'unrecognized intent');
      return 'ai_processing'; // Default to AI processing for everything else
    } catch (error) {
      console.warn('Intent detection error:', error);
      return 'ai_processing'; // Default to AI processing on error
    }
  };

  /**
   * Smart conversation flow: 
   * - CREATE tools (create_user, create_patient, etc.) → Show popup forms
   * - ALL OTHER tools (list, search, update, delete, etc.) → Intelligent AI processing
   */
  const sendMessageClaudeStyle = async (customMessage = null, isFromVoiceInput = false) => {
    const messageToSend = customMessage || inputMessage.trim();
    if (!messageToSend || !isConnected || isLoading) return;

    const userMessage = messageToSend;
    if (!customMessage) {
      setInputMessage('');
    }
    setIsLoading(true);
    
    // Hide action buttons after first query
    if (showActionButtons) {
      setShowActionButtons(false);
      
      // Correct viewport after action buttons transition on mobile
      if (isMobileDevice()) {
        setTimeout(() => {
          const vh = window.innerHeight * 0.01;
          document.documentElement.style.setProperty('--vh', `${vh}px`);
          window.scrollTo(0, 0);
          document.body.style.height = '100%';
        }, 600); // Wait for transition to complete (500ms + buffer)
      }
    }

    // Add user message only if it's not from voice input (voice input already adds the message)
    if (!isFromVoiceInput) {
      const userMsg = {
        id: Date.now(),
        text: userMessage,
        sender: 'user',
        timestamp: new Date().toLocaleTimeString()
      };
      setMessages(prev => [...prev, userMsg]);
    }

    // 🤖 INTELLIGENT AI INTENT DETECTION FIRST
    try {
      const detectedIntent = await detectIntentWithAI(userMessage);
      
      if (detectedIntent && detectedIntent !== 'ai_processing') {
        setIsLoading(false);
        
        console.log('🎯 POPUP FORM HANDLER - Processing intent:', detectedIntent);
        
        // Show appropriate popup form based on AI detection
        switch (detectedIntent) {
          case 'create_patient':
            console.log('📝 Opening Patient Admission Form');
            setShowPatientAdmissionForm(true);
            const patientMsg = {
              id: Date.now() + 1,
              text: "I detected you want to register a new patient! I've opened the patient admission form for you.",
              sender: 'ai',
              timestamp: new Date().toLocaleTimeString()
            };
            setMessages(prev => [...prev, patientMsg]);
            return;
            
          case 'create_department':
            console.log('🏥 Opening Department Creation Form');
            await loadDropdownOptions(); // Load users for head_doctor_id
            setShowDepartmentForm(true);
            const deptMsg = {
              id: Date.now() + 1,
              text: "I detected you want to create a new department! I've opened the department creation form for you. The dropdown menus are being populated with available users for the head doctor selection.",
              sender: 'ai',
              timestamp: new Date().toLocaleTimeString()
            };
            setMessages(prev => [...prev, deptMsg]);
            return;
            
          case 'create_staff':
            console.log('👥 Opening Staff Creation Form');
            await loadDropdownOptions(); // Load users and departments
            setShowStaffForm(true);
            const staffMsg = {
              id: Date.now() + 1,
              text: "I detected you want to add a new staff member! I've opened the staff creation form for you. Please select a user and department from the dropdown menus.",
              sender: 'ai',
              timestamp: new Date().toLocaleTimeString()
            };
            setMessages(prev => [...prev, staffMsg]);
            return;
            
          case 'create_user':
            console.log('👤 Opening User Creation Form');
            setShowUserForm(true);
            const userMsg = {
              id: Date.now() + 1,
              text: "I detected you want to create a new user! I've opened the user creation form for you. This form doesn't require foreign key selections.",
              sender: 'ai',
              timestamp: new Date().toLocaleTimeString()
            };
            setMessages(prev => [...prev, userMsg]);
            return;
            
          case 'create_room':
            console.log('🏠 Opening Room Creation Form');
            await loadDropdownOptions(); // Load departments
            setShowRoomForm(true);
            const roomMsg = {
              id: Date.now() + 1,
              text: "I detected you want to create a new room! I've opened the room creation form for you. Please select a department from the dropdown menu.",
              sender: 'ai',
              timestamp: new Date().toLocaleTimeString()
            };
            setMessages(prev => [...prev, roomMsg]);
            return;
            
          case 'create_bed':
            console.log('🛏️ Opening Bed Creation Form');
            await loadDropdownOptions(); // Load rooms
            setShowBedForm(true);
            const bedMsg = {
              id: Date.now() + 1,
              text: "I detected you want to add a new bed! I've opened the bed creation form for you. Please select a room from the dropdown menu.",
              sender: 'ai',
              timestamp: new Date().toLocaleTimeString()
            };
            setMessages(prev => [...prev, bedMsg]);
            return;
            
          case 'create_equipment':
            console.log('⚙️ Opening Equipment Creation Form');
            await loadDropdownOptions(); // Load departments and categories
            setShowEquipmentForm(true);
            const equipMsg = {
              id: Date.now() + 1,
              text: "I detected you want to add new equipment! I've opened the equipment creation form for you. Please select a department and category from the dropdown menus.",
              sender: 'ai',
              timestamp: new Date().toLocaleTimeString()
            };
            setMessages(prev => [...prev, equipMsg]);
            return;
            
          case 'create_supply':
            console.log('📦 Opening Supply Creation Form');
            await loadDropdownOptions(); // Load categories
            setShowSupplyForm(true);
            const supplyMsg = {
              id: Date.now() + 1,
              text: "I detected you want to add new supplies! I've opened the supply creation form for you. Please select a category from the dropdown menu.",
              sender: 'ai',
              timestamp: new Date().toLocaleTimeString()
            };
            setMessages(prev => [...prev, supplyMsg]);
            return;
            
          case 'create_equipment_category':
            console.log('🏷️ Opening Equipment Category Creation Form');
            setShowEquipmentCategoryForm(true);
            const equipCatMsg = {
              id: Date.now() + 1,
              text: "I detected you want to create an equipment category! I've opened the equipment category creation form for you. Please provide a name and optional description.",
              sender: 'ai',
              timestamp: new Date().toLocaleTimeString()
            };
            setMessages(prev => [...prev, equipCatMsg]);
            return;
            
          case 'create_supply_category':
            console.log('🏷️ Opening Supply Category Creation Form');
            setShowSupplyCategoryForm(true);
            const supplyCatMsg = {
              id: Date.now() + 1,
              text: "I detected you want to create a supply category! I've opened the supply category creation form for you. Please provide a name and optional description.",
              sender: 'ai',
              timestamp: new Date().toLocaleTimeString()
            };
            setMessages(prev => [...prev, supplyCatMsg]);
            return;
            
          case 'create_legacy_user':
            console.log('👤 Opening Legacy User Creation Form');
            setShowLegacyUserForm(true);
            const legacyMsg = {
              id: Date.now() + 1,
              text: "I detected you want to create a legacy user! I've opened the legacy user creation form for you.",
              sender: 'ai',
              timestamp: new Date().toLocaleTimeString()
            };
            setMessages(prev => [...prev, legacyMsg]);
            return;
            
          default:
            console.warn('⚠️ Unknown popup intent detected:', detectedIntent, '- Falling back to AI processing');
            // Fall through to AI processing
        }
      }
      
      // If AI detected 'ai_processing' or no specific form intent, proceed with intelligent AI processing
      if (detectedIntent === 'ai_processing' || !detectedIntent) {
        console.log('🤖 AI PROCESSING MODE: Using intelligent backend agent tools for:', userMessage);
        // Skip fallback keyword detection and go directly to AI processing
      }
      
    } catch (error) {
      console.warn('AI intent detection failed, proceeding with AI processing:', error);
    }

    // For all other requests, use intelligent AI processing with the backend agents
    // The AI will analyze the request and call the appropriate backend tools automatically
    console.log('🤖 Proceeding with Intelligent AI Processing');

    let thinkingMessageId = null;
    let thinkingStartTime = null;

    try {
      // Show contextual thinking for all requests (since AI will determine the right tools)
      thinkingStartTime = Date.now();
      thinkingMessageId = Date.now() + Math.random();
      
      // Generate contextual thinking message based on user input
      let thinkingText = 'Processing ';
      if (userMessage.toLowerCase().includes('list') || userMessage.toLowerCase().includes('show')) {
        thinkingText = 'Retrieving ';
      } else if (userMessage.toLowerCase().includes('find') || userMessage.toLowerCase().includes('search')) {
        thinkingText = 'Searching for ';
      } else if (userMessage.toLowerCase().includes('update') || userMessage.toLowerCase().includes('assign')) {
        thinkingText = 'Updating ';
      } else if (userMessage.toLowerCase().includes('meeting') || userMessage.toLowerCase().includes('schedule')) {
        thinkingText = 'Scheduling ';
      }

      // Add the subject based on keywords
      if (userMessage.toLowerCase().includes('patient')) {
        thinkingText += 'patient information';
      } else if (userMessage.toLowerCase().includes('staff')) {
        thinkingText += 'staff records';
      } else if (userMessage.toLowerCase().includes('bed')) {
        thinkingText += 'bed information';
      } else if (userMessage.toLowerCase().includes('department')) {
        thinkingText += 'department data';
      } else if (userMessage.toLowerCase().includes('equipment')) {
        thinkingText += 'equipment status';
      } else if (userMessage.toLowerCase().includes('supply')) {
        thinkingText += 'supply inventory';
      } else if (userMessage.toLowerCase().includes('meeting')) {
        thinkingText += 'meeting details';
      } else {
        thinkingText += 'your request';
      }

      const thinkingMessage = {
        id: thinkingMessageId,
        text: thinkingText,
        sender: 'ai',
        timestamp: new Date().toLocaleTimeString(),
        isThinking: true,
        startTime: thinkingStartTime
      };
      setMessages(prev => [...prev, thinkingMessage]);

      // Process the request
      const response = await aiMcpServiceRef.current.processRequest(userMessage);
      
      // Remove thinking message if present
      if (thinkingMessageId) {
        setMessages(prev => prev.filter(msg => msg.id !== thinkingMessageId));
        
        // Remove artificial delay for faster response
        // await new Promise(resolve => setTimeout(resolve, 200));
      }
      
      if (response.success) {
        // Show tool execution if tools were called
        if (response.functionCalls && response.functionCalls.length > 0) {
          response.functionCalls.forEach((call, index) => {
            // Create contextual thinking message for each tool
            let thinkingText = '';
            switch (call.function) {
              case 'search_patients':
                thinkingText = `Great! I found a patient named ${call.arguments?.first_name || 'the patient'}.`;
                break;
              case 'list_patients':
                thinkingText = 'I can see the patient registry with all available patients.';
                break;
              case 'list_beds':
                thinkingText = "Identified patient's bed assignment and prepared overview.";
                break;
              case 'list_departments':
                thinkingText = 'I can see all hospital departments and their information.';
                break;
              case 'list_staff':
                thinkingText = 'I can see the hospital staff directory.';
                break;
              case 'get_patient_by_id':
                thinkingText = `Found detailed information for patient ${call.arguments?.patient_id || 'ID'}.`;
                break;
              case 'get_staff_by_id':
                thinkingText = `Located staff member ${call.arguments?.staff_id || 'information'}.`;
                break;
              case 'create_patient':
                thinkingText = 'Successfully created new patient record.';
                break;
              default:
                thinkingText = `Executed ${call.function.replace(/_/g, ' ')} successfully.`;
            }

            const toolMessage = {
              id: Date.now() + index + 100,
              text: thinkingText,
              sender: 'ai',
              timestamp: new Date().toLocaleTimeString(),
              isThinking: true,
              toolFunction: call.function,
              startTime: Date.now() // No artificial delay
            };
            setMessages(prev => [...prev, toolMessage]);
          });
        }

        // Final response with the processed data
        const finalResponse = {
          id: Date.now() + 1000,
          text: response.response || response.message || 'Here\'s what I found based on your request.',
          sender: 'ai',
          timestamp: new Date().toLocaleTimeString(),
          isFinalAnswer: true
        };
        setMessages(prev => [...prev, finalResponse]);

        // If this is a response to voice input, speak the response
        if (isFromVoiceInput) {
          setTimeout(() => {
            speakTextWithOpenAI(response.response || response.message || 'Here\'s what I found based on your request.', true);
          }, 500);
        }
        
      } else {
        // Direct error response without thinking for simple errors
        const errorResponse = {
          id: Date.now() + 1000,
          text: `I apologize, but I encountered an error: ${response.error || 'Unknown error occurred'}\n\nPlease try rephrasing your request or let me know if you need help with something specific.`,
          sender: 'ai',
          timestamp: new Date().toLocaleTimeString(),
          isError: true
        };
        setMessages(prev => [...prev, errorResponse]);

        // If this is a response to voice input, speak the error message
        if (isFromVoiceInput) {
          setTimeout(() => {
            speakTextWithOpenAI(`I apologize, but I encountered an error: ${response.error || 'Unknown error occurred'}. Please try rephrasing your request.`, true);
          }, 500);
        }
      }
      
    } catch (error) {
      console.error('❌ Send message failed:', error);
      
      // Remove thinking message if present
      if (thinkingMessageId) {
        setMessages(prev => prev.filter(msg => msg.id !== thinkingMessageId));
      }

      // Direct error message
      const errorMsg = {
        id: Date.now() + 1000,
        text: `I'm having trouble processing your request: ${error.message}\n\nThis might be a temporary connection issue. Please try again in a moment.`,
        sender: 'ai',
        timestamp: new Date().toLocaleTimeString(),
        isError: true
      };
      setMessages(prev => [...prev, errorMsg]);

      // If this is a response to voice input, speak the error message
      if (isFromVoiceInput) {
        setTimeout(() => {
          speakTextWithOpenAI(`I'm having trouble processing your request. This might be a temporary connection issue. Could you please try again?`, true);
        }, 500);
      }
    } finally {
      setIsLoading(false);
      
      // Auto-focus the input field after AI response (smart focus prevents mobile keyboard popup)
      smartFocusInput(100);
    }
  };

  /**
   * Format message text to render markdown formatting and detect discharge reports
   */
  const formatMessageText = (text) => {
    if (!text) return '';
    
    // Check if this message contains a discharge report (but exclude download success messages)
    const isDischargeReport = (text.includes('### Patient Discharge Report') || 
                              text.includes('**Report Number:**') || 
                              text.match(/DR-\d{8}-[A-F0-9]{8}/)) &&
                              !text.includes('PDF Download Complete') &&
                              !text.includes('downloaded to your Downloads folder');
    
    let formattedText = text
      // Bold formatting: **text** -> <strong>text</strong>
      .replace(/\*\*(.*?)\*\*/g, '<strong>$1</strong>')
      // Italic formatting: *text* -> <em>text</em>
      .replace(/(?<!\*)\*([^*]+)\*(?!\*)/g, '<em>$1</em>')
      // Convert line breaks to <br> tags
      .replace(/\n/g, '<br>')
      // Handle bullet points with proper spacing
      .replace(/^• (.*$)/gm, '<div class="ml-4">• $1</div>')
      // Handle double spaces
      .replace(/\s{2}/g, '&nbsp;&nbsp;');
    
    // If this is a discharge report, extract the report number and add download button
    if (isDischargeReport) {
      const reportNumberMatch = text.match(/DR-\d{8}-[A-F0-9]{8}/);
      if (reportNumberMatch && !formattedText.includes('downloadDischargeReportPDF')) {
        const reportNumber = reportNumberMatch[0];
        
        // Add download button HTML after the formatted text
        formattedText += `
          <div class="mt-1 px-3 py-1.5 bg-gray-800 border border-gray-600 rounded-lg">
            <div class="flex items-center justify-between">
              <div class="text-xs text-gray-300 flex items-center space-x-1.5">
                <span class="w-1.5 h-1.5 bg-green-400 rounded-full"></span>
                <span><strong>Report Generated: ${reportNumber}</strong></span>
              </div>
              <button 
                onclick="downloadDischargeReportPDF('${reportNumber}')"
                class="px-3 py-1.5 bg-blue-600 hover:bg-blue-700 text-white text-xs rounded-lg font-medium transition-all duration-200 flex items-center space-x-1.5 shadow-md hover:shadow-lg"
                title="Download this discharge report as PDF"
              >
                <span class="text-xs">📥</span>
                <span>Download as PDF</span>
              </button>
            </div>
          </div>
        `;
      }
    }
    
    return formattedText;
  };

  /**
   * Download discharge report as PDF - called from dynamically generated buttons
   */
  const downloadDischargeReportPDF = async (reportNumber) => {
    try {
      console.log('📥 Downloading discharge report PDF:', reportNumber);
      
      // Show loading message in chat
      const loadingMessage = {
        id: Date.now() + Math.random(),
        text: `⏳ Downloading discharge report ${reportNumber} as PDF...`,
        sender: 'assistant',
        timestamp: new Date(),
        isLoading: true
      };
      setMessages(prev => [...prev, loadingMessage]);
      
      // Import PDFDownloadManager
      const PDFDownloadManager = (await import('../utils/pdfDownloadManager.js')).default;
      const pdfManager = new PDFDownloadManager();
      
      // Extract patient name from the last few messages if available
      let patientName = 'Patient';
      const recentMessages = messages.slice(-5);
      for (const msg of recentMessages) {
        const nameMatch = msg.text.match(/Patient:\s*([^,\n]+)/i) || 
                         msg.text.match(/Name:\s*([^,\n]+)/i) ||
                         msg.text.match(/\*\*Name:\*\*\s*([^,\n]+)/i);
        if (nameMatch) {
          patientName = nameMatch[1].trim();
          break;
        }
      }
      
      // Download the PDF
      const result = await pdfManager.downloadDischargeReportPDF(reportNumber, patientName);
      
      // Remove loading message
      setMessages(prev => prev.filter(msg => msg.id !== loadingMessage.id));
      
      if (result.success) {
        // Add success message
        const successMessage = {
          id: Date.now() + Math.random(),
          text: `✅ **PDF Download Complete**\n\n📁 **File:** ${result.filename}\n📊 **Size:** ${pdfManager.formatBytes(result.fileSize)}\n💾 **Saved to:** Local browser storage\n\n🎯 The PDF has been automatically downloaded to your Downloads folder and saved in local storage for future access.`,
          sender: 'assistant',
          timestamp: new Date(),
          isFinalAnswer: true
        };
        setMessages(prev => [...prev, successMessage]);
      } else {
        // Add error message
        const errorMessage = {
          id: Date.now() + Math.random(),
          text: `❌ **Download Failed**\n\nError: ${result.error}\n\nPlease try again or contact support if the issue persists.`,
          sender: 'assistant',
          timestamp: new Date(),
          isError: true
        };
        setMessages(prev => [...prev, errorMessage]);
      }
      
    } catch (error) {
      console.error('❌ PDF download error:', error);
      
      // Remove any loading messages
      setMessages(prev => prev.filter(msg => !msg.isLoading));
      
      // Add error message
      const errorMessage = {
        id: Date.now() + Math.random(),
        text: `❌ **Download Error**\n\nFailed to download PDF: ${error.message}\n\nPlease try again later.`,
        sender: 'assistant',
        timestamp: new Date(),
        isError: true
      };
      setMessages(prev => [...prev, errorMessage]);
    }
  };

  // Make the download function globally accessible for the dynamically generated buttons
  useEffect(() => {
    window.downloadDischargeReportPDF = downloadDischargeReportPDF;
    
    // Cleanup when component unmounts
    return () => {
      delete window.downloadDischargeReportPDF;
    };
  }, [messages]); // Re-register when messages change to capture current state

  // Handle mobile viewport and keyboard behavior
  useEffect(() => {
    if (typeof window !== 'undefined' && isMobileDevice()) {
      // Set viewport height custom property for mobile
      const setVH = () => {
        const vh = window.innerHeight * 0.01;
        document.documentElement.style.setProperty('--vh', `${vh}px`);
        
        // Force height to fill entire viewport
        document.documentElement.style.height = '100%';
        document.body.style.height = '100%';
        document.body.style.minHeight = '100vh';
        document.body.style.minHeight = '100dvh';
      };
      
      // Set initial viewport height MULTIPLE TIMES to ensure it takes effect
      setVH();
      setTimeout(setVH, 100);  // Retry after 100ms
      setTimeout(setVH, 300);  // Retry after 300ms
      setTimeout(setVH, 1000); // Final retry after 1 second
      
      // Prevent body scroll on mobile, but allow input to move with keyboard
      document.body.style.overflow = 'hidden';
      document.body.style.backgroundColor = '#1a1a1a';
      document.documentElement.style.backgroundColor = '#1a1a1a';
      document.body.style.margin = '0';
      document.body.style.padding = '0';
      
      // Force immediate layout correction
      window.scrollTo(0, 0);
      
      // Throttled resize handler
      let timeoutId;
      const handleResize = () => {
        clearTimeout(timeoutId);
        timeoutId = setTimeout(setVH, 150);
      };
      
      // Listen for viewport changes
      window.addEventListener('resize', handleResize);
      window.addEventListener('orientationchange', () => {
        setTimeout(setVH, 500); // Delay for orientation change
      });
      
      // Force layout correction on load complete
      window.addEventListener('load', () => {
        setTimeout(setVH, 100);
        window.scrollTo(0, 0);
      });
      
      // Also trigger on DOM content loaded
      if (document.readyState === 'complete') {
        setTimeout(setVH, 100);
      } else {
        window.addEventListener('DOMContentLoaded', () => {
          setTimeout(setVH, 100);
        });
      }
      
      // Prevent page scroll when focusing input on mobile
      const preventScroll = (e) => {
        if (e.target.tagName === 'INPUT' || e.target.tagName === 'TEXTAREA') {
          setTimeout(() => {
            window.scrollTo(0, 0);
            document.body.scrollTop = 0;
            document.documentElement.scrollTop = 0;
            // Ensure background color is maintained during keyboard transitions
            document.body.style.backgroundColor = '#1a1a1a';
            document.documentElement.style.backgroundColor = '#1a1a1a';
            document.body.style.height = '100%';
            document.body.style.minHeight = '100vh';
          }, 100);
        }
      };
      
      // Handle keyboard hide event to prevent white flash
      const handleFocusOut = () => {
        setTimeout(() => {
          setVH();
          document.body.style.backgroundColor = '#1a1a1a';
          document.documentElement.style.backgroundColor = '#1a1a1a';
          document.body.style.height = '100%';
          document.body.style.minHeight = '100vh';
          window.scrollTo(0, 0);
        }, 150);
      };
      
      document.addEventListener('focusin', preventScroll);
      document.addEventListener('focusout', handleFocusOut);
      
      // Cleanup
      return () => {
        window.removeEventListener('resize', handleResize);
        window.removeEventListener('orientationchange', handleResize);
        window.removeEventListener('load', setVH);
        window.removeEventListener('DOMContentLoaded', setVH);
        document.removeEventListener('focusin', preventScroll);
        document.removeEventListener('focusout', handleFocusOut);
        clearTimeout(timeoutId);
        
        // Reset body styles
        document.body.style.overflow = '';
        document.body.style.backgroundColor = '';
        document.documentElement.style.backgroundColor = '';
        document.body.style.height = '';
        document.body.style.minHeight = '';
        document.body.style.margin = '';
        document.body.style.padding = '';
        document.documentElement.style.height = '';
      };
    }
  }, []);

  // Force layout correction after component mount - fixes initial blank space
  useEffect(() => {
    if (typeof window !== 'undefined' && isMobileDevice()) {
      const forceLayoutCorrection = () => {
        const vh = window.innerHeight * 0.01;
        document.documentElement.style.setProperty('--vh', `${vh}px`);
        document.body.style.height = '100%';
        document.body.style.minHeight = '100vh';
        document.documentElement.style.height = '100%';
        window.scrollTo(0, 0);
      };
      
      // Multiple attempts to ensure the layout corrects
      const timeouts = [
        setTimeout(forceLayoutCorrection, 50),
        setTimeout(forceLayoutCorrection, 200),
        setTimeout(forceLayoutCorrection, 500),
        setTimeout(forceLayoutCorrection, 1500)
      ];
      
      return () => {
        timeouts.forEach(timeout => clearTimeout(timeout));
      };
    }
  }, [isConnected]); // Run when connection state changes

  // Fix viewport when action buttons visibility changes
  useEffect(() => {
    if (!showActionButtons && isMobileDevice()) {
      // Delay to allow transition to complete
      const timer = setTimeout(() => {
        const vh = window.innerHeight * 0.01;
        document.documentElement.style.setProperty('--vh', `${vh}px`);
        document.body.style.height = '100%';
        document.body.style.minHeight = '100vh';
        window.scrollTo(0, 0);
      }, 600); // Wait for CSS transition
      
      return () => clearTimeout(timer);
    }
  }, [showActionButtons]);

  /**
   * Handle sending messages with Claude-style conversation flow
   */
  const handleSendMessage = () => {
    sendMessageClaudeStyle();
  };

  /**
   * Format MCP data responses for clean display
   */
  // eslint-disable-next-line no-unused-vars
  const formatMCPData = (data) => {
    if (!data) return '❌ No data available\n';
    
    console.log('🔍 formatMCPData received:', data); // Debug log
    
    // Handle MCP response array format
    if (Array.isArray(data)) {
      // Check if it's an array of MCP response objects with type and text
      if (data.length > 0 && data[0].type === 'text' && data[0].text) {
        try {
          const parsedData = JSON.parse(data[0].text);
          console.log('🔍 Parsed JSON from MCP array:', parsedData); // Debug log
          return formatMCPData(parsedData); // Recursive call with parsed data
        } catch (e) {
          console.log('🔍 Failed to parse JSON from MCP array:', e); // Debug log
          return `${data[0].text}\n`;
        }
      }
      
      // Handle regular array
      let result = `📋 **DATA RESULTS**\n📊 **Found ${data.length} Item(s)**\n\n`;
      data.forEach((item, i) => {
        result += `${i + 1}. ${formatResultItem(item)}\n`;
      });
      return result;
    }
    
    // Handle nested structure like { "patients": [...], "count": N }
    if (data.patients && Array.isArray(data.patients)) {
      const patients = data.patients;
      let result = `👥 **PATIENT REGISTRY**\n📊 **Found ${patients.length} Patient(s)**\n\n`;
      
      patients.forEach((patient, i) => {
        result += `🏥 **${i + 1}. ${patient.first_name} ${patient.last_name}**\n`;
        result += `   📋 **Patient ID:** ${patient.patient_number}\n`;
        if (patient.date_of_birth) result += `   📅 **Date of Birth:** ${patient.date_of_birth}\n`;
        if (patient.gender) result += `   👤 **Gender:** ${patient.gender}\n`;
        if (patient.phone) result += `   📞 **Phone:** ${patient.phone}\n`;
        if (patient.email) result += `   📧 **Email:** ${patient.email}\n`;
        if (patient.address) result += `   🏠 **Address:** ${patient.address}\n`;
        if (patient.blood_type) result += `   🩸 **Blood Type:** ${patient.blood_type}\n`;
        if (patient.allergies && patient.allergies !== 'null' && patient.allergies !== null) {
          result += `   ⚠️ **Allergies:** ${patient.allergies}\n`;
        }
        if (patient.medical_history && patient.medical_history !== 'null' && patient.medical_history !== null) {
          result += `   📝 **Medical History:** ${patient.medical_history}\n`;
        }
        if (patient.emergency_contact_name) {
          result += `   🆘 **Emergency Contact:** ${patient.emergency_contact_name}`;
          if (patient.emergency_contact_phone) result += ` (${patient.emergency_contact_phone})`;
          result += '\n';
        }
        result += '\n';
      });
      
      if (data.count && data.count !== patients.length) {
        result += `📈 *Total in database: ${data.count} patients*\n`;
      }
      
      result += `\n💡 **Quick Actions:**\n`;
      result += `• Create new patient: "Add new patient [Name]"\n`;
      result += `• Search patient: "Find patient [Name/ID]"\n`;
      result += `• Update records: "Update patient [ID]"\n`;
      
      return result;
    }
    
    // Handle departments
    if (data.departments && Array.isArray(data.departments)) {
      const departments = data.departments;
      let result = `🏢 **HOSPITAL DEPARTMENTS**\n📊 **Found ${departments.length} Department(s)**\n\n`;
      
      departments.forEach((dept, i) => {
        result += `🏥 **${i + 1}. ${dept.name}**\n`;
        result += `   🆔 **Department ID:** ${dept.department_id}\n`;
        if (dept.floor_number) result += `   🏗️ **Floor:** ${dept.floor_number}\n`;
        if (dept.phone) result += `   📞 **Phone:** ${dept.phone}\n`;
        if (dept.email) result += `   📧 **Email:** ${dept.email}\n`;
        if (dept.description) result += `   📝 **Description:** ${dept.description}\n`;
        if (dept.head_doctor_id) result += `   👨‍⚕️ **Head Doctor ID:** ${dept.head_doctor_id}\n`;
        result += '\n';
      });
      
      result += `\n💡 **Department Actions:**\n`;
      result += `• Create department: "Add new department [Name]"\n`;
      result += `• Assign staff: "Assign staff to [Department]"\n`;
      result += `• Update info: "Update department [ID]"\n`;
      
      return result;
    }
    
    // Handle staff
    if (data.staff && Array.isArray(data.staff)) {
      const staff = data.staff;
      let result = `👨‍⚕️ **HOSPITAL STAFF**\n📊 **Found ${staff.length} Staff Member(s)**\n\n`;
      
      staff.forEach((member, i) => {
        result += `👤 **${i + 1}. ${member.position}**\n`;
        result += `   🆔 **Employee ID:** ${member.employee_id}\n`;
        if (member.department_id) result += `   🏢 **Department:** ${member.department_id}\n`;
        if (member.specialization) result += `   🎯 **Specialization:** ${member.specialization}\n`;
        if (member.status) result += `   📊 **Status:** ${member.status === 'active' ? '✅ Active' : '⏸️ Inactive'}\n`;
        if (member.hire_date) result += `   📅 **Hire Date:** ${member.hire_date}\n`;
        if (member.shift_pattern) result += `   ⏰ **Shift Pattern:** ${member.shift_pattern}\n`;
        result += '\n';
      });
      
      result += `\n💡 **Staff Actions:**\n`;
      result += `• Add staff: "Add new staff member"\n`;
      result += `• Schedule shifts: "Update staff schedule"\n`;
      result += `• Assign department: "Transfer staff to [Department]"\n`;
      
      return result;
    }
    
    // Handle beds
    if (data.beds && Array.isArray(data.beds)) {
      const beds = data.beds;
      const availableBeds = beds.filter(bed => bed.status === 'available').length;
      const occupiedBeds = beds.filter(bed => bed.status === 'occupied').length;
      
      let result = `🛏️ **BED MANAGEMENT**\n📊 **Found ${beds.length} Bed(s)** | ✅ ${availableBeds} Available | 🔴 ${occupiedBeds} Occupied\n\n`;
      
      beds.forEach((bed, i) => {
        const statusIcon = bed.status === 'available' ? '✅' : bed.status === 'occupied' ? '🔴' : '⚠️';
        result += `${statusIcon} **${i + 1}. Bed ${bed.bed_number}**\n`;
        if (bed.room_id) result += `   🏠 **Room:** ${bed.room_id}\n`;
        if (bed.status) result += `   📊 **Status:** ${bed.status.toUpperCase()}\n`;
        if (bed.bed_type) result += `   🛏️ **Type:** ${bed.bed_type}\n`;
        if (bed.patient_id) result += `   👤 **Current Patient:** ${bed.patient_id}\n`;
        result += '\n';
      });
      
      if (availableBeds === 0) {
        result += `\n🚨 **ALERT: NO AVAILABLE BEDS**\n`;
        result += `⚡ **Emergency Actions:**\n`;
        result += `• Check room capacity for emergency beds\n`;
        result += `• Review discharge schedule\n`;
        result += `• Contact bed management team\n`;
      } else {
        result += `\n💡 **Bed Actions:**\n`;
        result += `• Assign patient: "Assign bed [Number] to patient [ID]"\n`;
        result += `• Discharge patient: "Discharge bed [Number]"\n`;
        result += `• Create emergency bed: "Add emergency bed"\n`;
      }
      
      return result;
    }
    
    // Handle equipment
    if (data.equipment && Array.isArray(data.equipment)) {
      const equipment = data.equipment;
      let result = `🏥 **MEDICAL EQUIPMENT**\n📊 **Found ${equipment.length} Equipment Item(s)**\n\n`;
      
      equipment.forEach((item, i) => {
        result += `⚕️ **${i + 1}. ${item.name}**\n`;
        if (item.equipment_id) result += `   🆔 **Equipment ID:** ${item.equipment_id}\n`;
        if (item.category_id) result += `   📂 **Category:** ${item.category_id}\n`;
        if (item.manufacturer) result += `   🏭 **Manufacturer:** ${item.manufacturer}\n`;
        if (item.model) result += `   📱 **Model:** ${item.model}\n`;
        if (item.location) result += `   📍 **Location:** ${item.location}\n`;
        if (item.status) {
          const statusIcon = item.status === 'operational' ? '✅' : item.status === 'maintenance' ? '🔧' : '❌';
          result += `   ${statusIcon} **Status:** ${item.status.toUpperCase()}\n`;
        }
        result += '\n';
      });
      
      result += `\n💡 **Equipment Actions:**\n`;
      result += `• Schedule maintenance: "Maintain equipment [ID]"\n`;
      result += `• Update status: "Update equipment [ID] status"\n`;
      result += `• Add equipment: "Add new equipment"\n`;
      
      return result;
    }
    
    // Handle supplies
    if (data.supplies && Array.isArray(data.supplies)) {
      const supplies = data.supplies;
      const lowStock = supplies.filter(item => item.current_stock <= item.minimum_stock_level).length;
      
      let result = `📦 **MEDICAL SUPPLIES**\n📊 **Found ${supplies.length} Supply Item(s)**`;
      if (lowStock > 0) result += ` | ⚠️ ${lowStock} Low Stock`;
      result += `\n\n`;
      
      supplies.forEach((item, i) => {
        const stockIcon = item.current_stock <= item.minimum_stock_level ? '⚠️' : '✅';
        result += `${stockIcon} **${i + 1}. ${item.name}**\n`;
        if (item.item_code) result += `   🆔 **Item Code:** ${item.item_code}\n`;
        if (item.current_stock !== undefined) result += `   📊 **Current Stock:** ${item.current_stock}\n`;
        if (item.unit_of_measure) result += `   📏 **Unit:** ${item.unit_of_measure}\n`;
        if (item.supplier) result += `   🏢 **Supplier:** ${item.supplier}\n`;
        if (item.location) result += `   📍 **Location:** ${item.location}\n`;
        if (item.expiry_date) result += `   ⏰ **Expiry Date:** ${item.expiry_date}\n`;
        result += '\n';
      });
      
      result += `\n💡 **Supply Actions:**\n`;
      result += `• Restock: "Update stock for [Item Code]"\n`;
      result += `• Add supply: "Add new supply item"\n`;
      result += `• Check expiry: "Show expiring supplies"\n`;
      
      return result;
    }
    
    // Handle single objects
    if (typeof data === 'object') {
      return `✅ **RESULT:**\n${formatResultItem(data)}\n`;
    }
    
    // Handle simple values
    return `ℹ️ **INFO:** ${String(data)}\n`;
  };

  /**
   * Format individual result items for display
   */
  const formatResultItem = (item) => {
    if (!item) return 'No data';
    
    if (typeof item === 'string') {
      return item;
    }
    
    if (typeof item === 'object') {
      // For patient objects
      if (item.first_name && item.last_name) {
        let patientInfo = `${item.first_name} ${item.last_name}`;
        if (item.patient_number) patientInfo += ` (#${item.patient_number})`;
        if (item.date_of_birth) patientInfo += ` • Born: ${item.date_of_birth}`;
        if (item.phone) patientInfo += ` • Phone: ${item.phone}`;
        if (item.blood_type) patientInfo += ` • Blood Type: ${item.blood_type}`;
        return patientInfo;
      }
      // For department objects
      if (item.name && item.department_id) {
        let deptInfo = `${item.name} (ID: ${item.department_id})`;
        if (item.floor_number) deptInfo += ` • Floor ${item.floor_number}`;
        if (item.phone) deptInfo += ` • Phone: ${item.phone}`;
        return deptInfo;
      }
      // For staff objects
      if (item.user_id && item.position) {
        let staffInfo = `${item.position}`;
        if (item.employee_id) staffInfo += ` (#${item.employee_id})`;
        if (item.specialization) staffInfo += ` • ${item.specialization}`;
        if (item.department_id) staffInfo += ` • Dept: ${item.department_id}`;
        return staffInfo;
      }
      // For bed objects
      if (item.bed_number) {
        let bedInfo = `Bed ${item.bed_number}`;
        if (item.room_id) bedInfo += ` (Room ${item.room_id})`;
        if (item.status) bedInfo += ` • Status: ${item.status}`;
        if (item.bed_type) bedInfo += ` • Type: ${item.bed_type}`;
        return bedInfo;
      }
      // Generic object formatting
      const keys = Object.keys(item);
      if (keys.length > 0) {
        // Try to find a meaningful display field
        const nameField = keys.find(k => k.includes('name') || k.includes('title'));
        const idField = keys.find(k => k.includes('id') || k.includes('number'));
        
        if (nameField) {
          let result = `${item[nameField]}`;
          if (idField && item[idField]) result += ` (${item[idField]})`;
          return result;
        } else if (idField) {
          return `ID: ${item[idField]}`;
        } else {
          // Show first few key-value pairs
          return keys.slice(0, 2).map(k => `${k}: ${item[k]}`).join(', ');
        }
      }
    }
    
    return String(item);
  };

  /**
   * Disconnect from MCP server
   */
  const disconnect = async () => {
    if (aiMcpServiceRef.current) {
      await aiMcpServiceRef.current.disconnect();
    }
    setIsConnected(false);
    setShowSetup(true);
    setServerInfo(null);
    setMessages([]);
  };

  /**
   * Check server status
   */
  const checkStatus = async () => {
    if (aiMcpServiceRef.current) {
      try {
        const status = await aiMcpServiceRef.current.checkStatus();
        setServerInfo(status);
        
        if (status && !status.isConnected) {
          setIsConnected(false);
          setMessages(prev => [...prev, {
            id: Date.now(),
            text: '🔌 MCP server connection lost. Please reconnect.',
            sender: 'ai',
            timestamp: new Date().toLocaleTimeString()
          }]);
        }
      } catch (error) {
        console.error('Status check failed:', error);
      }
    }
  };

  /**
   * Search for patient by patient number and get UUID
   */
  const searchPatientByNumber = async (patientNumber) => {
    if (!patientNumber.trim()) {
      return null;
    }

    setSearchingPatient(true);
    try {
      const response = await fetch('http://localhost:8000/tools/call', {
        method: 'POST',
        headers: {
          'Content-Type': 'application/json',
        },
        body: JSON.stringify({
          params: {
            name: 'search_patients',
            arguments: {
              patient_number: patientNumber.trim()
            }
          }
        })
      });

      const result = await response.json();
      
      if (result.result?.content?.[0]?.text) {
        const data = JSON.parse(result.result.content[0].text);
        
        if (data.success && data.result?.data?.length > 0) {
          const patient = data.result.data[0]; // Get first matching patient
          return {
            id: patient.id,
            patient_number: patient.patient_number,
            name: `${patient.first_name} ${patient.last_name}`,
            patient: patient
          };
        }
      }
      return null;
    } catch (error) {
      console.error('Patient search error:', error);
      return null;
    } finally {
      setSearchingPatient(false);
    }
  };

  /**
   * Handle patient number verification
   */
  const verifyPatient = async () => {
    if (!selectedPatientNumber.trim()) return;

    const patient = await searchPatientByNumber(selectedPatientNumber);
    
    if (patient) {
      setSelectedPatientId(patient.id);
      setPatientSearchResult(patient);
    } else {
      setPatientSearchResult(null);
      setSelectedPatientId(null);
      // Show error message
      setMessages(prev => [...prev, {
        id: Date.now(),
        text: `❌ No patient found with number: ${selectedPatientNumber}. Please check the patient number or create a new patient.`,
        sender: 'ai',
        timestamp: new Date().toLocaleTimeString()
      }]);
    }
  };

  /**
   * Handle patient admission form input changes
   */
  const handleAdmissionFormChange = (field, value) => {
    setAdmissionFormData(prev => ({
      ...prev,
      [field]: value
    }));
  };

  /**
   * Submit patient admission form
   */
  const submitPatientAdmission = async () => {
    // Validate required fields
    const requiredFields = ['first_name', 'last_name', 'date_of_birth'];
    const missingFields = requiredFields.filter(field => !admissionFormData[field].trim());
    
    if (missingFields.length > 0) {
      alert(`Please fill in the following required fields: ${missingFields.join(', ')}`);
      return;
    }

    setIsSubmittingAdmission(true);

    try {
      // Call the MCP tool directly to create the patient (bypass AI processing)
      const response = await aiMcpServiceRef.current.callToolDirectly('create_patient', {
        first_name: admissionFormData.first_name,
        last_name: admissionFormData.last_name,
        date_of_birth: admissionFormData.date_of_birth,
        gender: admissionFormData.gender,
        phone: admissionFormData.phone,
        email: admissionFormData.email,
        address: admissionFormData.address,
        emergency_contact_name: admissionFormData.emergency_contact_name,
        emergency_contact_phone: admissionFormData.emergency_contact_phone,
        blood_type: admissionFormData.blood_type,
        allergies: admissionFormData.allergies,
        medical_history: admissionFormData.medical_history
      });

      // Debug logging for deployment troubleshooting
      console.log('Patient admission response:', JSON.stringify(response, null, 2));

      // Close the form and show success message
      setShowPatientAdmissionForm(false);
      
      // Reset form data
      setAdmissionFormData({
        first_name: '',
        last_name: '',
        date_of_birth: '',
        gender: '',
        phone: '',
        email: '',
        address: '',
        emergency_contact_name: '',
        emergency_contact_phone: '',
        blood_type: '',
        allergies: '',
        medical_history: ''
      });

      // Add success message to chat
      let responseText = '';
      if (response.success) {
        // Success case - handle nested response structure
        const patientData = response.result?.data || response.data || {};
        responseText = `✅ Patient created successfully in the database!
        
**Patient Details:**
- Name: ${patientData.first_name || 'Unknown'} ${patientData.last_name || 'Unknown'}
- Patient Number: ${patientData.patient_number || patientData.id || 'Not generated'}
- Date of Birth: ${patientData.date_of_birth || 'Not provided'}
- Gender: ${patientData.gender || 'Not specified'}
- Phone: ${patientData.phone || 'Not provided'}
- Email: ${patientData.email || 'Not provided'}`;
      } else {
        // Error case
        responseText = `❌ Failed to create patient: ${response.message || 'Unknown error'}`;
      }

      const successMsg = {
        id: Date.now(),
        text: `✅ Patient admission completed successfully!\n\n${responseText}`,
        sender: 'ai',
        timestamp: new Date().toLocaleTimeString()
      };
      setMessages(prev => [...prev, successMsg]);

    } catch (error) {
      console.error('Error submitting patient admission:', error);
      
      // Add error message to chat
      const errorMsg = {
        id: Date.now(),
        text: `❌ Error during patient admission: ${error.message || 'Unknown error occurred'}`,
        sender: 'ai',
        timestamp: new Date().toLocaleTimeString()
      };
      setMessages(prev => [...prev, errorMsg]);
    } finally {
      setIsSubmittingAdmission(false);
    }
  };

  /**
   * Close patient admission form
   */
  const closePatientAdmissionForm = () => {
    setShowPatientAdmissionForm(false);
    
    // Add message indicating form was closed
    const cancelMsg = {
      id: Date.now(),
      text: "Patient admission form was closed. You can say 'admit patient' anytime to open it again.",
      sender: 'ai',
      timestamp: new Date().toLocaleTimeString()
    };
    setMessages(prev => [...prev, cancelMsg]);
  };

  // Department Form Handlers
  const handleDepartmentFormChange = (field, value) => {
    setDepartmentFormData(prev => ({
      ...prev,
      [field]: value
    }));
  };

  const submitDepartment = async () => {
    const requiredFields = ['name'];
    const missingFields = requiredFields.filter(field => !departmentFormData[field].trim());
    
    if (missingFields.length > 0) {
      alert(`Please fill in the following required fields: ${missingFields.join(', ')}`);
      return;
    }

    setIsSubmittingDepartment(true);

    try {
      const response = await aiMcpServiceRef.current.callToolDirectly('create_department', {
        name: departmentFormData.name,
        description: departmentFormData.description,
        head_doctor_id: departmentFormData.head_doctor_id,
        floor_number: departmentFormData.floor_number ? parseInt(departmentFormData.floor_number) : undefined,
        phone: departmentFormData.phone,
        email: departmentFormData.email
      });

      setShowDepartmentForm(false);
      setDepartmentFormData({
        name: '',
        description: '',
        head_doctor_id: '',
        floor_number: '',
        phone: '',
        email: ''
      });

      let responseText = '';
      if (response.success) {
        const deptData = response.result?.data || response.data || {};
        responseText = `✅ Department created successfully!
        
**Department Details:**
- Name: ${deptData.name || 'Unknown'}
- Description: ${deptData.description || 'Not provided'}
- Floor: ${deptData.floor_number || 'Not specified'}
- Phone: ${deptData.phone || 'Not provided'}
- Email: ${deptData.email || 'Not provided'}`;
      } else {
        responseText = `❌ Failed to create department: ${response.message || 'Unknown error'}`;
      }

      const successMsg = {
        id: Date.now(),
        text: `✅ Department created successfully!\n\n${responseText}`,
        sender: 'ai',
        timestamp: new Date().toLocaleTimeString()
      };
      setMessages(prev => [...prev, successMsg]);

    } catch (error) {
      console.error('Error creating department:', error);
      
      const errorMsg = {
        id: Date.now(),
        text: `❌ Error creating department: ${error.message || 'Unknown error occurred'}`,
        sender: 'ai',
        timestamp: new Date().toLocaleTimeString()
      };
      setMessages(prev => [...prev, errorMsg]);
    } finally {
      setIsSubmittingDepartment(false);
    }
  };

  const closeDepartmentForm = () => {
    setShowDepartmentForm(false);
    const cancelMsg = {
      id: Date.now(),
      text: "Department creation form was closed. You can say 'create department' anytime to open it again.",
      sender: 'ai',
      timestamp: new Date().toLocaleTimeString()
    };
    setMessages(prev => [...prev, cancelMsg]);
  };

  // Staff Form Handlers
  const handleStaffFormChange = (field, value) => {
    setStaffFormData(prev => ({
      ...prev,
      [field]: value
    }));
  };

  const submitStaff = async () => {
    const requiredFields = ['user_id', 'employee_id', 'position', 'department_id'];
    const missingFields = requiredFields.filter(field => !staffFormData[field].trim());
    
    if (missingFields.length > 0) {
      alert(`Please fill in the following required fields: ${missingFields.join(', ')}`);
      return;
    }

    setIsSubmittingStaff(true);

    try {
      const response = await aiMcpServiceRef.current.callToolDirectly('create_staff', {
        user_id: staffFormData.user_id,
        employee_id: staffFormData.employee_id,
        department_id: staffFormData.department_id,
        position: staffFormData.position,
        specialization: staffFormData.specialization,
        license_number: staffFormData.license_number,
        hire_date: staffFormData.hire_date,
        salary: staffFormData.salary ? parseFloat(staffFormData.salary) : undefined,
        shift_pattern: staffFormData.shift_pattern,
        status: staffFormData.status
      });

      setShowStaffForm(false);
      setStaffFormData({
        user_id: '',
        employee_id: '',
        department_id: '',
        position: '',
        specialization: '',
        license_number: '',
        hire_date: '',
        salary: '',
        shift_pattern: '',
        status: 'active'
      });

      let responseText = '';
      if (response.success) {
        const staffData = response.result?.data || response.data || {};
        responseText = `✅ Staff member created successfully!
        
**Staff Details:**
- Employee ID: ${staffData.employee_id || 'Not provided'}
- Position: ${staffData.position || 'Not provided'}
- Department ID: ${staffData.department_id || 'Not provided'}
- Status: ${staffData.status || 'Active'}`;
      } else {
        responseText = `❌ Failed to create staff member: ${response.message || 'Unknown error'}`;
      }

      const successMsg = {
        id: Date.now(),
        text: `✅ Staff member created successfully!\n\n${responseText}`,
        sender: 'ai',
        timestamp: new Date().toLocaleTimeString()
      };
      setMessages(prev => [...prev, successMsg]);

    } catch (error) {
      console.error('Error creating staff:', error);
      
      const errorMsg = {
        id: Date.now(),
        text: `❌ Error creating staff: ${error.message || 'Unknown error occurred'}`,
        sender: 'ai',
        timestamp: new Date().toLocaleTimeString()
      };
      setMessages(prev => [...prev, errorMsg]);
    } finally {
      setIsSubmittingStaff(false);
    }
  };

  const closeStaffForm = () => {
    setShowStaffForm(false);
    const cancelMsg = {
      id: Date.now(),
      text: "Staff creation form was closed. You can say 'create staff' anytime to open it again.",
      sender: 'ai',
      timestamp: new Date().toLocaleTimeString()
    };
    setMessages(prev => [...prev, cancelMsg]);
  };

  // User Form Handlers
  const handleUserFormChange = (field, value) => {
    setUserFormData(prev => ({
      ...prev,
      [field]: value
    }));
  };

  const submitUser = async () => {
    const requiredFields = ['username', 'email', 'password_hash', 'role', 'first_name', 'last_name'];
    const missingFields = requiredFields.filter(field => !userFormData[field] || userFormData[field].toString().trim() === '');
    
    if (missingFields.length > 0) {
      alert(`Please fill in the following required fields: ${missingFields.join(', ')}`);
      return;
    }

    setIsSubmittingUser(true);

    try {
      const response = await aiMcpServiceRef.current.callToolDirectly('create_user', {
        username: userFormData.username,
        email: userFormData.email,
        password_hash: userFormData.password_hash,
        role: userFormData.role,
        first_name: userFormData.first_name,
        last_name: userFormData.last_name,
        phone: userFormData.phone,
        is_active: userFormData.is_active
      });

      setShowUserForm(false);
      setUserFormData({
        username: '',
        email: '',
        password_hash: '',
        role: '',
        first_name: '',
        last_name: '',
        phone: '',
        is_active: true
      });

      let responseText = '';
      if (response.success) {
        const userData = response.result?.data || response.data || {};
        responseText = `✅ User created successfully!
        
**User Details:**
- Username: ${userData.username || 'Unknown'}
- Email: ${userData.email || 'Unknown'}
- Role: ${userData.role || 'Unknown'}
- Name: ${userData.first_name || 'Unknown'} ${userData.last_name || 'Unknown'}
- Active: ${userData.is_active ? 'Yes' : 'No'}`;
      } else {
        responseText = `❌ Failed to create user: ${response.message || 'Unknown error'}`;
      }

      const successMsg = {
        id: Date.now(),
        text: `✅ User created successfully!\n\n${responseText}`,
        sender: 'ai',
        timestamp: new Date().toLocaleTimeString()
      };
      setMessages(prev => [...prev, successMsg]);

    } catch (error) {
      console.error('Error creating user:', error);
      
      const errorMsg = {
        id: Date.now(),
        text: `❌ Error creating user: ${error.message || 'Unknown error occurred'}`,
        sender: 'ai',
        timestamp: new Date().toLocaleTimeString()
      };
      setMessages(prev => [...prev, errorMsg]);
    } finally {
      setIsSubmittingUser(false);
    }
  };

  const closeUserForm = () => {
    setShowUserForm(false);
    const cancelMsg = {
      id: Date.now(),
      text: "User creation form was closed. You can say 'create user' anytime to open it again.",
      sender: 'ai',
      timestamp: new Date().toLocaleTimeString()
    };
    setMessages(prev => [...prev, cancelMsg]);
  };

  // Room Form Handlers
  const handleRoomFormChange = (field, value) => {
    setRoomFormData(prev => ({
      ...prev,
      [field]: value
    }));
  };

  const submitRoom = async () => {
    const requiredFields = ['room_number', 'department_id'];
    const missingFields = requiredFields.filter(field => !roomFormData[field].trim());
    
    if (missingFields.length > 0) {
      alert(`Please fill in the following required fields: ${missingFields.join(', ')}`);
      return;
    }

    setIsSubmittingRoom(true);

    try {
      const response = await aiMcpServiceRef.current.callToolDirectly('create_room', {
        room_number: roomFormData.room_number,
        department_id: roomFormData.department_id,
        room_type: roomFormData.room_type,
        floor_number: roomFormData.floor_number ? parseInt(roomFormData.floor_number) : undefined,
        capacity: roomFormData.capacity ? parseInt(roomFormData.capacity) : undefined
      });

      setShowRoomForm(false);
      setRoomFormData({
        room_number: '',
        room_type: '',
        capacity: '',
        floor_number: '',
        department_id: '',
        status: 'available'
      });

      let responseText = '';
      if (response.success) {
        const roomData = response.result?.data || response.data || {};
        responseText = `✅ Room created successfully!
        
**Room Details:**
- Room Number: ${roomData.room_number || 'Unknown'}
- Type: ${roomData.room_type || 'Standard'}
- Floor: ${roomData.floor_number || 'Not specified'}
- Capacity: ${roomData.capacity || 'Not specified'}
- Department ID: ${roomData.department_id || 'Not specified'}`;
      } else {
        responseText = `❌ Failed to create room: ${response.message || 'Unknown error'}`;
      }

      const successMsg = {
        id: Date.now(),
        text: `✅ Room created successfully!\n\n${responseText}`,
        sender: 'ai',
        timestamp: new Date().toLocaleTimeString()
      };
      setMessages(prev => [...prev, successMsg]);

    } catch (error) {
      console.error('Error creating room:', error);
      
      const errorMsg = {
        id: Date.now(),
        text: `❌ Error creating room: ${error.message || 'Unknown error occurred'}`,
        sender: 'ai',
        timestamp: new Date().toLocaleTimeString()
      };
      setMessages(prev => [...prev, errorMsg]);
    } finally {
      setIsSubmittingRoom(false);
    }
  };

  const closeRoomForm = () => {
    setShowRoomForm(false);
    const cancelMsg = {
      id: Date.now(),
      text: "Room creation form was closed. You can say 'create room' anytime to open it again.",
      sender: 'ai',
      timestamp: new Date().toLocaleTimeString()
    };
    setMessages(prev => [...prev, cancelMsg]);
  };

  // Bed Form Handlers
  const handleBedFormChange = (field, value) => {
    setBedFormData(prev => ({
      ...prev,
      [field]: value
    }));
  };

  const submitBed = async () => {
    const requiredFields = ['bed_number'];
    const missingFields = requiredFields.filter(field => !bedFormData[field].trim());
    
    if (missingFields.length > 0) {
      alert(`Please fill in the following required fields: ${missingFields.join(', ')}`);
      return;
    }

    setIsSubmittingBed(true);

    try {
      const response = await aiMcpServiceRef.current.callToolDirectly('create_bed', {
        bed_number: bedFormData.bed_number,
        room_id: bedFormData.room_id,
        bed_type: bedFormData.bed_type,
        status: bedFormData.status
      });

      setShowBedForm(false);
      setBedFormData({
        bed_number: '',
        room_id: '',
        bed_type: '',
        status: 'available'
      });

      let responseText = '';
      if (response.success) {
        const bedData = response.result?.data || response.data || {};
        responseText = `✅ Bed created successfully!
        
**Bed Details:**
- Bed Number: ${bedData.bed_number || 'Unknown'}
- Room ID: ${bedData.room_id || 'Unknown'}
- Type: ${bedData.bed_type || 'Standard'}
- Status: ${bedData.status || 'Available'}`;
      } else {
        responseText = `❌ Failed to create bed: ${response.message || 'Unknown error'}`;
      }

      const successMsg = {
        id: Date.now(),
        text: `✅ Bed created successfully!\n\n${responseText}`,
        sender: 'ai',
        timestamp: new Date().toLocaleTimeString()
      };
      setMessages(prev => [...prev, successMsg]);

    } catch (error) {
      console.error('Error creating bed:', error);
      
      const errorMsg = {
        id: Date.now(),
        text: `❌ Error creating bed: ${error.message || 'Unknown error occurred'}`,
        sender: 'ai',
        timestamp: new Date().toLocaleTimeString()
      };
      setMessages(prev => [...prev, errorMsg]);
    } finally {
      setIsSubmittingBed(false);
    }
  };

  const closeBedForm = () => {
    setShowBedForm(false);
    const cancelMsg = {
      id: Date.now(),
      text: "Bed creation form was closed. You can say 'create bed' anytime to open it again.",
      sender: 'ai',
      timestamp: new Date().toLocaleTimeString()
    };
    setMessages(prev => [...prev, cancelMsg]);
  };

  // Equipment Form Handlers
  const handleEquipmentFormChange = (field, value) => {
    setEquipmentFormData(prev => ({
      ...prev,
      [field]: value
    }));
  };

  const submitEquipment = async () => {
    const requiredFields = ['equipment_id', 'name', 'category_id'];
    const missingFields = requiredFields.filter(field => !equipmentFormData[field].trim());
    
    if (missingFields.length > 0) {
      alert(`Please fill in the following required fields: ${missingFields.join(', ')}`);
      return;
    }

    setIsSubmittingEquipment(true);

    try {
      const response = await aiMcpServiceRef.current.callToolDirectly('create_equipment', {
        equipment_id: equipmentFormData.equipment_id,
        name: equipmentFormData.name,
        category_id: equipmentFormData.category_id,
        model: equipmentFormData.model,
        manufacturer: equipmentFormData.manufacturer,
        serial_number: equipmentFormData.serial_number,
        purchase_date: equipmentFormData.purchase_date,
        warranty_expiry: equipmentFormData.warranty_expiry,
        location: equipmentFormData.location,
        department_id: equipmentFormData.department_id,
        status: equipmentFormData.status,
        last_maintenance: equipmentFormData.last_maintenance,
        next_maintenance: equipmentFormData.next_maintenance,
        cost: equipmentFormData.cost ? parseFloat(equipmentFormData.cost) : undefined,
        notes: equipmentFormData.notes
      });

      setShowEquipmentForm(false);
      setEquipmentFormData({
        equipment_id: '',
        name: '',
        category_id: '',
        model: '',
        manufacturer: '',
        serial_number: '',
        purchase_date: '',
        warranty_expiry: '',
        location: '',
        department_id: '',
        status: 'available',
        cost: '',
        notes: ''
      });

      let responseText = '';
      if (response.success) {
        const equipmentData = response.result?.data || response.data || {};
        responseText = `✅ Equipment created successfully!
        
**Equipment Details:**
- Equipment ID: ${equipmentData.equipment_id}
- Name: ${equipmentData.name}
- Model: ${equipmentData.model || 'Not specified'}
- Location: ${equipmentData.location || 'Not specified'}
- Status: ${equipmentData.status}`;
      } else {
        responseText = `❌ Failed to create equipment: ${response.message || 'Unknown error'}`;
      }

      const successMsg = {
        id: Date.now(),
        text: `✅ Equipment created successfully!\n\n${responseText}`,
        sender: 'ai',
        timestamp: new Date().toLocaleTimeString()
      };
      setMessages(prev => [...prev, successMsg]);

    } catch (error) {
      console.error('Error creating equipment:', error);
      
      const errorMsg = {
        id: Date.now(),
        text: `❌ Error creating equipment: ${error.message || 'Unknown error occurred'}`,
        sender: 'ai',
        timestamp: new Date().toLocaleTimeString()
      };
      setMessages(prev => [...prev, errorMsg]);
    } finally {
      setIsSubmittingEquipment(false);
    }
  };

  const closeEquipmentForm = () => {
    setShowEquipmentForm(false);
    const cancelMsg = {
      id: Date.now(),
      text: "Equipment creation form was closed. You can say 'create equipment' anytime to open it again.",
      sender: 'ai',
      timestamp: new Date().toLocaleTimeString()
    };
    setMessages(prev => [...prev, cancelMsg]);
  };

  // Supply Form Handlers
  const handleSupplyFormChange = (field, value) => {
    setSupplyFormData(prev => ({
      ...prev,
      [field]: value
    }));
  };

  const submitSupply = async () => {
    const requiredFields = ['item_code', 'name', 'category_id', 'unit_of_measure'];
    const missingFields = requiredFields.filter(field => !supplyFormData[field].trim());
    
    if (missingFields.length > 0) {
      alert(`Please fill in the following required fields: ${missingFields.join(', ')}`);
      return;
    }

    setIsSubmittingSupply(true);

    try {
      const response = await aiMcpServiceRef.current.callToolDirectly('create_supply', {
        item_code: supplyFormData.item_code,
        name: supplyFormData.name,
        category_id: supplyFormData.category_id,
        description: supplyFormData.description,
        unit_of_measure: supplyFormData.unit_of_measure,
        minimum_stock_level: supplyFormData.minimum_stock_level ? parseInt(supplyFormData.minimum_stock_level) : undefined,
        maximum_stock_level: supplyFormData.maximum_stock_level ? parseInt(supplyFormData.maximum_stock_level) : undefined,
        current_stock: supplyFormData.current_stock ? parseInt(supplyFormData.current_stock) : undefined,
        unit_cost: supplyFormData.unit_cost ? parseFloat(supplyFormData.unit_cost) : undefined,
        supplier: supplyFormData.supplier,
        expiry_date: supplyFormData.expiry_date,
        location: supplyFormData.location
      });

      setShowSupplyForm(false);
      setSupplyFormData({
        item_code: '',
        name: '',
        category_id: '',
        description: '',
        unit_of_measure: '',
        minimum_stock_level: '',
        maximum_stock_level: '',
        current_stock: '',
        unit_cost: '',
        supplier: '',
        expiry_date: '',
        location: ''
      });

      let responseText = '';
      if (response.success) {
        const supplyData = response.result?.data || response.data || {};
        responseText = `✅ Supply created successfully!
        
**Supply Details:**
- Item Code: ${supplyData.item_code}
- Name: ${supplyData.name}
- Current Stock: ${supplyData.current_stock || '0'}
- Unit: ${supplyData.unit_of_measure}
- Location: ${supplyData.location || 'Not specified'}`;
      } else {
        responseText = `❌ Failed to create supply: ${response.message || 'Unknown error'}`;
      }

      const successMsg = {
        id: Date.now(),
        text: `✅ Supply created successfully!\n\n${responseText}`,
        sender: 'ai',
        timestamp: new Date().toLocaleTimeString()
      };
      setMessages(prev => [...prev, successMsg]);

    } catch (error) {
      console.error('Error creating supply:', error);
      
      const errorMsg = {
        id: Date.now(),
        text: `❌ Error creating supply: ${error.message || 'Unknown error occurred'}`,
        sender: 'ai',
        timestamp: new Date().toLocaleTimeString()
      };
      setMessages(prev => [...prev, errorMsg]);
    } finally {
      setIsSubmittingSupply(false);
    }
  };

  const closeSupplyForm = () => {
    setShowSupplyForm(false);
    const cancelMsg = {
      id: Date.now(),
      text: "Supply creation form was closed. You can say 'create supply' anytime to open it again.",
      sender: 'ai',
      timestamp: new Date().toLocaleTimeString()
    };
    setMessages(prev => [...prev, cancelMsg]);
  };

  // Legacy User Form Handlers
  const handleLegacyUserFormChange = (field, value) => {
    setLegacyUserFormData(prev => ({
      ...prev,
      [field]: value
    }));
  };

  const submitLegacyUser = async () => {
    const requiredFields = ['name', 'email'];
    const missingFields = requiredFields.filter(field => !legacyUserFormData[field].trim());
    
    if (missingFields.length > 0) {
      alert(`Please fill in the following required fields: ${missingFields.join(', ')}`);
      return;
    }

    setIsSubmittingLegacyUser(true);

    try {
      const response = await aiMcpServiceRef.current.callToolDirectly('create_legacy_user', {
        name: legacyUserFormData.name,
        email: legacyUserFormData.email,
        address: legacyUserFormData.address,
        phone: legacyUserFormData.phone
      });

      setShowLegacyUserForm(false);
      setLegacyUserFormData({
        name: '',
        email: '',
        role: ''
      });

      let responseText = '';
      if (response.success) {
        const legacyUserData = response.result?.data || response.data || {};
        responseText = `✅ Legacy user created successfully!
        
**Legacy User Details:**
- Name: ${legacyUserData.name}
- Email: ${legacyUserData.email}
- Phone: ${legacyUserData.phone || 'Not provided'}
- Address: ${legacyUserData.address || 'Not provided'}`;
      } else {
        responseText = `❌ Failed to create legacy user: ${response.message || 'Unknown error'}`;
      }

      const successMsg = {
        id: Date.now(),
        text: `✅ Legacy user created successfully!\n\n${responseText}`,
        sender: 'ai',
        timestamp: new Date().toLocaleTimeString()
      };
      setMessages(prev => [...prev, successMsg]);

    } catch (error) {
      console.error('Error creating legacy user:', error);
      
      const errorMsg = {
        id: Date.now(),
        text: `❌ Error creating legacy user: ${error.message || 'Unknown error occurred'}`,
        sender: 'ai',
        timestamp: new Date().toLocaleTimeString()
      };
      setMessages(prev => [...prev, errorMsg]);
    } finally {
      setIsSubmittingLegacyUser(false);
    }
  };

  const closeLegacyUserForm = () => {
    setShowLegacyUserForm(false);
    const cancelMsg = {
      id: Date.now(),
      text: "Legacy user creation form was closed. You can say 'create legacy user' anytime to open it again.",
      sender: 'ai',
      timestamp: new Date().toLocaleTimeString()
    };
    setMessages(prev => [...prev, cancelMsg]);
  };

  // Equipment Category Form Handlers
  const handleEquipmentCategoryFormChange = (field, value) => {
    setEquipmentCategoryFormData(prev => ({
      ...prev,
      [field]: value
    }));
  };

  const submitEquipmentCategory = async () => {
    const requiredFields = ['name'];
    const missingFields = requiredFields.filter(field => !equipmentCategoryFormData[field].trim());
    
    if (missingFields.length > 0) {
      alert(`Please fill in the following required fields: ${missingFields.join(', ')}`);
      return;
    }

    setIsSubmittingEquipmentCategory(true);

    try {
      const response = await aiMcpServiceRef.current.callToolDirectly(
        'create_equipment_category',
        equipmentCategoryFormData
      );

      let responseText = '';
      if (response && response.success) {
        responseText = `✅ Equipment category "${equipmentCategoryFormData.name}" created successfully!`;
        setEquipmentCategoryFormData({ name: '', description: '' });
        setShowEquipmentCategoryForm(false);
        // Reload equipment categories for dropdowns
        await loadDropdownOptions();
      } else {
        responseText = `❌ Failed to create equipment category: ${response.message || 'Unknown error'}`;
      }

      const responseMsg = {
        id: Date.now(),
        text: responseText,
        sender: 'ai',
        timestamp: new Date().toLocaleTimeString()
      };
      setMessages(prev => [...prev, responseMsg]);

    } catch (error) {
      const errorMsg = {
        id: Date.now(),
        text: `❌ Error creating equipment category: ${error.message}`,
        sender: 'ai',
        timestamp: new Date().toLocaleTimeString()
      };
      setMessages(prev => [...prev, errorMsg]);
    } finally {
      setIsSubmittingEquipmentCategory(false);
    }
  };

  const closeEquipmentCategoryForm = () => {
    setShowEquipmentCategoryForm(false);
    const cancelMsg = {
      id: Date.now(),
      text: "Equipment category creation form was closed. You can say 'create equipment category' anytime to open it again.",
      sender: 'ai',
      timestamp: new Date().toLocaleTimeString()
    };
    setMessages(prev => [...prev, cancelMsg]);
  };

  // Supply Category Form Handlers
  const handleSupplyCategoryFormChange = (field, value) => {
    setSupplyCategoryFormData(prev => ({
      ...prev,
      [field]: value
    }));
  };

  const submitSupplyCategory = async () => {
    const requiredFields = ['name'];
    const missingFields = requiredFields.filter(field => !supplyCategoryFormData[field].trim());
    
    if (missingFields.length > 0) {
      alert(`Please fill in the following required fields: ${missingFields.join(', ')}`);
      return;
    }

    setIsSubmittingSupplyCategory(true);

    try {
      const response = await aiMcpServiceRef.current.callToolDirectly(
        'create_supply_category',
        supplyCategoryFormData
      );

      let responseText = '';
      if (response && response.success) {
        responseText = `✅ Supply category "${supplyCategoryFormData.name}" created successfully!`;
        setSupplyCategoryFormData({ name: '', description: '' });
        setShowSupplyCategoryForm(false);
        // Reload supply categories for dropdowns
        await loadDropdownOptions();
      } else {
        responseText = `❌ Failed to create supply category: ${response.message || 'Unknown error'}`;
      }

      const responseMsg = {
        id: Date.now(),
        text: responseText,
        sender: 'ai',
        timestamp: new Date().toLocaleTimeString()
      };
      setMessages(prev => [...prev, responseMsg]);

    } catch (error) {
      const errorMsg = {
        id: Date.now(),
        text: `❌ Error creating supply category: ${error.message}`,
        sender: 'ai',
        timestamp: new Date().toLocaleTimeString()
      };
      setMessages(prev => [...prev, errorMsg]);
    } finally {
      setIsSubmittingSupplyCategory(false);
    }
  };

  const closeSupplyCategoryForm = () => {
    setShowSupplyCategoryForm(false);
    const cancelMsg = {
      id: Date.now(),
      text: "Supply category creation form was closed. You can say 'create supply category' anytime to open it again.",
      sender: 'ai',
      timestamp: new Date().toLocaleTimeString()
    };
    setMessages(prev => [...prev, cancelMsg]);
  };

  // Setup Panel - Dark Chatbot Style
  if (showSetup) {
    return (
      <div className="h-screen bg-[#1a1a1a] flex flex-col text-white">
        {/* Header */}
        <div className="border-b border-gray-700 px-4 py-3 bg-[#1a1a1a]">
          <div className="flex items-center space-x-3">
            <div className="w-7 h-7 bg-blue-600 rounded-full flex items-center justify-center text-white text-sm font-medium shadow-lg">
              H
            </div>
            <div>
              <h1 className="text-sm font-medium text-white">Hospital Assistant</h1>
              <p className="text-xs text-gray-400">Setup & Configuration</p>
            </div>
          </div>
        </div>

        {/* Main Setup Content */}
        <div className="flex-1 overflow-y-auto bg-[#1a1a1a] flex items-center justify-center">
          <div className="max-w-lg w-full mx-4">
            {/* Welcome Section */}
            <div className="text-center mb-8">
              <div className="w-16 h-16 bg-blue-600 rounded-full flex items-center justify-center mx-auto mb-6 shadow-lg">
                <span className="text-2xl font-medium text-white">H</span>
              </div>
              <h1 className="text-2xl font-medium text-white mb-3">
                Welcome to Hospital Assistant
              </h1>
              <p className="text-gray-400 mb-6 text-sm">
                Connect to your hospital management system to get started with AI-powered healthcare administration.
              </p>
            </div>

            {/* Configuration Form */}
            <div className="space-y-6">
              {/* API Key Section */}
              <div className="bg-[#2a2a2a] rounded-lg p-6 border border-gray-700">
                <div className="flex items-center space-x-3 mb-4">
                  <div className="w-8 h-8 bg-blue-600 rounded-lg flex items-center justify-center">
                    <svg className="w-4 h-4 text-white" fill="none" stroke="currentColor" viewBox="0 0 24 24">
                      <path strokeLinecap="round" strokeLinejoin="round" strokeWidth={2} d="M15 7a2 2 0 012 2m4 0a6 6 0 01-7.743 5.743L11 17H9v2H7v2H4a1 1 0 01-1-1v-2.586a1 1 0 01.293-.707l5.964-5.964A6 6 0 1121 9z" />
                    </svg>
                  </div>
                  <div>
                    <h3 className="text-white font-medium">OpenAI API Key</h3>
                    <p className="text-xs text-gray-400">Required for AI conversation processing</p>
                  </div>
                </div>
                <input
                  type="password"
                  value={openaiApiKey}
                  onChange={(e) => setOpenaiApiKey(e.target.value)}
                  placeholder="sk-..."
                  className="w-full px-4 py-3 bg-[#1a1a1a] border border-gray-600 rounded-lg focus:outline-none focus:ring-1 focus:ring-blue-500 focus:border-blue-500 text-white placeholder-gray-400 text-sm"
                />
              </div>

              {/* Server Status */}
              <div className="bg-[#2a2a2a] rounded-lg p-4 border border-gray-700">
                <h4 className="text-white font-medium mb-2 text-sm">📡 Server Connection</h4>
                <p className="text-xs text-gray-400">
                  Connecting directly to FastMCP server at: <br/>
                  <code className="text-green-400">http://127.0.0.1:8000</code>
                </p>
              </div>

              {/* Connection Status */}
              {connectionError && (
                <div className={`p-4 rounded-lg text-sm border ${
                  connectionError.includes('✅') 
                    ? 'bg-green-900/20 text-green-400 border-green-800' 
                    : 'bg-red-900/20 text-red-400 border-red-800'
                }`}>
                  {connectionError}
                </div>
              )}

              {/* Action Buttons */}
              <div className="space-y-3">
                <button
                  onClick={async () => {
                    setConnectionError('');
                    try {
                      const response = await fetch('http://127.0.0.1:8000/');
                      if (response.ok) {
                        setConnectionError('✅ FastMCP Server is running and ready');
                      } else {
                        setConnectionError(`❌ Server error: ${response.status}`);
                      }
                    } catch (error) {
                      setConnectionError(`❌ Cannot reach FastMCP Server: ${error.message}\nMake sure comprehensive_server.py is running on port 8000`);
                    }
                  }}
                  className="w-full py-3 px-4 bg-[#333] hover:bg-[#404040] text-white rounded-lg transition-colors text-sm font-medium border border-gray-600"
                >
                  <div className="flex items-center justify-center space-x-2">
                    <svg className="w-4 h-4" fill="none" stroke="currentColor" viewBox="0 0 24 24">
                      <path strokeLinecap="round" strokeLinejoin="round" strokeWidth={2} d="M9 12l2 2 4-4m6 2a9 9 0 11-18 0 9 9 0 0118 0z" />
                    </svg>
                    <span>Test Server Connection</span>
                  </div>
                </button>
                
                <button
                  onClick={initializeService}
                  disabled={isLoading || !openaiApiKey.trim()}
                  className="w-full py-3 px-4 bg-blue-600 hover:bg-blue-700 disabled:bg-gray-600 disabled:cursor-not-allowed text-white rounded-lg transition-all duration-200 font-medium"
                >
                  {isLoading ? (
                    <div className="flex items-center justify-center space-x-2">
                      <div className="w-4 h-4 border-2 border-white border-t-transparent rounded-full animate-spin"></div>
                      <span>Connecting to Hospital System...</span>
                    </div>
                  ) : (
                    <div className="flex items-center justify-center space-x-2">
                      <svg className="w-4 h-4" fill="none" stroke="currentColor" viewBox="0 0 24 24">
                        <path strokeLinecap="round" strokeLinejoin="round" strokeWidth={2} d="M13 10V3L4 14h7v7l9-11h-7z" />
                      </svg>
                      <span>Connect to Hospital System</span>
                    </div>
                  )}
                </button>
              </div>

              {/* Quick Tips */}
              <div className="bg-[#2a2a2a] rounded-lg p-4 border border-gray-700">
                <h4 className="text-white font-medium mb-2 text-sm">Quick Tips:</h4>
                <ul className="text-xs text-gray-400 space-y-1">
                  <li>• Make sure comprehensive_server.py is running on port 8000</li>
                  <li>• Your OpenAI API key needs GPT-4 access for best results</li>
                  <li>• No process manager needed - direct HTTP connection</li>
                </ul>
              </div>
            </div>
          </div>
        </div>
      </div>
    );
  }

  // Main Chat Interface - Claude Desktop Style with Responsive Design
  return (
    <div className="bg-[#1a1a1a] flex flex-col text-white overflow-hidden relative" style={{ height: 'calc(var(--vh, 1vh) * 100)' }}>
      {/* Claude-style Header - FIXED AT TOP */}
      <div className="fixed top-0 left-0 right-0 border-b border-gray-700 px-3 sm:px-4 py-3 bg-[#1a1a1a] z-30">
        <div className="flex items-center justify-between">
          <div className="flex items-center space-x-2 sm:space-x-3">
            <div className="w-6 h-6 sm:w-7 sm:h-7 bg-blue-600 rounded-full flex items-center justify-center text-white text-xs sm:text-sm font-medium shadow-lg">
              H
            </div>
            <div className="min-w-0 flex-1">
              <h1 className="text-sm font-medium text-white truncate">Hospital Agent</h1>
              {serverInfo && (
                <p className="text-xs text-gray-400 hidden sm:block">
                  Connected • {serverInfo.toolCount} tools • {aiMcpServiceRef.current?.getConversationSummary?.()?.messageCount || 0} messages in memory
                </p>
              )}
            </div>
          </div>
          
          {/* User Info and Actions - Responsive */}
          <div className="flex items-center space-x-1 sm:space-x-3">
            {/* User Profile */}
            <div className="flex items-center space-x-1 sm:space-x-2">
              <div className="w-5 h-5 sm:w-6 sm:h-6 bg-blue-600 rounded-full flex items-center justify-center">
                <span className="text-white text-xs font-medium">
                  {user?.fullName ? user.fullName.charAt(0).toUpperCase() : user?.email?.charAt(0).toUpperCase() || 'U'}
                </span>
              </div>
              <div className="hidden md:block">
                <p className="text-xs text-white font-medium">{user?.fullName || 'User'}</p>
                <p className="text-xs text-gray-400">{user?.role || 'Staff'}</p>
              </div>
            </div>

            {/* Action Buttons - Responsive with Mobile Menu */}
            <div className="flex items-center space-x-1">
              {/* Mobile: Show only essential buttons */}
              <div className="flex items-center space-x-1 sm:hidden">
                {/* <button
                  onClick={() => setShowSetup(true)}
                  className="p-1.5 text-gray-400 hover:text-gray-300 hover:bg-gray-700 rounded-md transition-colors"
                  title="Settings"
                >
                  <Settings className="w-4 h-4" />
                </button> */}
                <button
                  onClick={onLogout}
                  className="p-1.5 text-gray-400 hover:text-red-400 hover:bg-gray-700 rounded-md transition-colors"
                  title="Logout"
                >
                  <LogOut className="w-4 h-4" />
                </button>
              </div>
              
              {/* Desktop: Show all buttons */}
              <div className="hidden sm:flex items-center space-x-1">
                <button
                  onClick={() => {
                    if (aiMcpServiceRef.current) {
                      aiMcpServiceRef.current.resetConversation();
                      setMessages(prev => [...prev, {
                        id: Date.now(),
                        text: '🔄 **Conversation Reset** - Memory cleared. Starting fresh!',
                        sender: 'ai',
                        timestamp: new Date().toLocaleTimeString()
                      }]);
                    }
                  }}
                  className="p-1.5 text-gray-400 hover:text-gray-300 hover:bg-gray-700 rounded-md transition-colors"
                  title="Reset Conversation Memory"
                >
                <svg className="w-4 h-4" fill="none" stroke="currentColor" viewBox="0 0 24 24">
                  <path strokeLinecap="round" strokeLinejoin="round" strokeWidth={2} d="M4 4v5h.582m15.356 2A8.001 8.001 0 004.582 9m0 0H9m11 11v-5h-.581m0 0a8.003 8.003 0 01-15.357-2m15.357 2H15" />
                </svg>
              </button>
              <button
                onClick={checkStatus}
                className="p-1.5 text-gray-400 hover:text-gray-300 hover:bg-gray-700 rounded-md transition-colors"
                title="Check Status"
              >
                <svg className="w-4 h-4" fill="none" stroke="currentColor" viewBox="0 0 24 24">
                  <path strokeLinecap="round" strokeLinejoin="round" strokeWidth={2} d="M9 19v-6a2 2 0 00-2-2H5a2 2 0 00-2 2v6a2 2 0 002 2h2a2 2 0 002-2zm0 0V9a2 2 0 012-2h2a2 2 0 012 2v10m-6 0a2 2 0 002 2h2a2 2 0 002-2m0 0V5a2 2 0 012-2h2a2 2 0 012 2v14a2 2 0 01-2 2h-2a2 2 0 01-2-2z" />
                </svg>
              </button>
              {/* <button
                onClick={disconnect}
                className="p-1.5 text-gray-400 hover:text-gray-300 hover:bg-gray-700 rounded-md transition-colors"
                title="Disconnect"
              >
                <svg className="w-4 h-4" fill="none" stroke="currentColor" viewBox="0 0 24 24">
                  <path strokeLinecap="round" strokeLinejoin="round" strokeWidth={2} d="M6 18L18 6M6 6l12 12" />
                </svg>
              </button> */}
              
              {/* Settings Button */}
              {/* <button
                onClick={() => setShowSetup(true)}
                className="p-1.5 text-gray-400 hover:text-gray-300 hover:bg-gray-700 rounded-md transition-colors"
                title="Settings"
              >
                <Settings className="w-4 h-4" />
              </button> */}
              
              {/* Logout Button */}
              <button
                onClick={onLogout}
                className="p-1.5 text-gray-400 hover:text-red-400 hover:bg-gray-700 rounded-md transition-colors"
                title="Logout"
              >
                <LogOut className="w-4 h-4" />
              </button>
              </div>
            </div>
          </div>
        </div>
      </div>

      {/* Tab Navigation - Hidden since we're using plus menu */}
      <div className="hidden border-b border-gray-700 bg-[#1a1a1a]">
        <div className="max-w-4xl mx-auto px-3 sm:px-4">
          <nav className="flex space-x-4 sm:space-x-8 overflow-x-auto">
            <button
              onClick={() => setActiveTab('chat')}
              className={`py-3 px-1 border-b-2 font-medium text-xs sm:text-sm flex items-center space-x-1 sm:space-x-2 whitespace-nowrap ${
                activeTab === 'chat'
                  ? 'border-blue-500 text-blue-400'
                  : 'border-transparent text-gray-400 hover:text-gray-300'
              }`}
            >
              <User className="w-3 h-3 sm:w-4 sm:h-4" />
              <span className="hidden sm:inline">Chat Assistant</span>
              <span className="sm:hidden">Chat</span>
            </button>
            <button
              onClick={() => setActiveTab('upload')}
              className={`py-3 px-1 border-b-2 font-medium text-xs sm:text-sm flex items-center space-x-1 sm:space-x-2 whitespace-nowrap ${
                activeTab === 'upload'
                  ? 'border-blue-500 text-blue-400'
                  : 'border-transparent text-gray-400 hover:text-gray-300'
              }`}
            >
              <Upload className="w-3 h-3 sm:w-4 sm:h-4" />
              <span className="hidden sm:inline">Upload Documents</span>
              <span className="sm:hidden">Upload</span>
            </button>
            <button
              onClick={() => setActiveTab('history')}
              className={`py-3 px-1 border-b-2 font-medium text-xs sm:text-sm flex items-center space-x-1 sm:space-x-2 whitespace-nowrap ${
                activeTab === 'history'
                  ? 'border-blue-500 text-blue-400'
                  : 'border-transparent text-gray-400 hover:text-gray-300'
              }`}
            >
              <History className="w-3 h-3 sm:w-4 sm:h-4" />
              <span className="hidden sm:inline">Medical History</span>
              <span className="sm:hidden">History</span>
            </button>
          </nav>
        </div>
      </div>

        {/* Fixed Back Button for Upload / History - ensures reliable navigation on mobile */}
        {(activeTab === 'upload' || activeTab === 'history') && (
          <div className="fixed left-4 top-[76px] z-40">
            <button
              onClick={() => setActiveTab('chat')}
              className="flex items-center space-x-2 bg-[#2a2a2a] hover:bg-[#333] text-white px-3 py-2 rounded-lg border border-gray-700 shadow-md"
              title="Back to Chat"
            >
              <svg className="w-4 h-4" fill="none" stroke="currentColor" viewBox="0 0 24 24">
                <path strokeLinecap="round" strokeLinejoin="round" strokeWidth={2} d="M15 19l-7-7 7-7" />
              </svg>
              <span className="hidden sm:inline">Back to Chat</span>
            </button>
          </div>
        )}

      {/* Content Area - MAIN SCROLLABLE CONTAINER */}
      {activeTab === 'chat' && (
        <div className="flex-1 flex flex-col min-h-0 overflow-hidden" style={{ 
          marginTop: '70px', 
          marginBottom: showActionButtons ? 'calc(150px + env(safe-area-inset-bottom, 0px))' : 'calc(120px + env(safe-area-inset-bottom, 0px))',
        }}>
          {/* Messages Container - ONLY THIS SCROLLS */}
          <div 
            ref={messagesContainerRef} 
            className="flex-1 overflow-y-auto overflow-x-hidden bg-[#1a1a1a] px-0 sm:px-2"
            style={{ 
              WebkitOverflowScrolling: 'touch',
              scrollBehavior: 'smooth'
            }}
            onClick={() => {
              // Smart focus input when clicking anywhere in the chat area, but not when selecting text
              const selection = window.getSelection();
              if (inputFieldRef.current && isConnected && selection.toString().length === 0) {
                if (isMobileDevice()) {
                  // On mobile: focus without keyboard popup
                  smartFocusInput(0);
                } else {
                  // On desktop: normal focus
                  inputFieldRef.current.focus();
                }
              }
            }}
          >
            <div className="max-w-4xl mx-auto px-3 sm:px-4">
              {messages.length === 0 && (
                <div className="flex items-center justify-center h-full text-center px-3 sm:px-6">
                  <div className="max-w-xs sm:max-w-md">
                    <div className="w-12 h-12 sm:w-16 sm:h-16 bg-blue-600 rounded-full flex items-center justify-center mx-auto mb-4 sm:mb-6 shadow-lg">
                      <span className="text-lg sm:text-2xl font-medium text-white">H</span>
                    </div>
                    <h2 className="text-lg sm:text-xl font-medium text-white mb-2 sm:mb-3">
                      Welcome back, {user?.fullName?.split(' ')[0] || 'User'}!
                    </h2>
                    <p className="text-gray-400 mb-4 sm:mb-6 text-sm">
                      I'm your AI assistant for hospital management tasks. I can help you manage patients, staff, departments, equipment, and more through natural conversation.
                    </p>
                  </div>
                </div>
              )}
          
          {messages.map((message) => (
            <div key={message.id} className={`px-2 sm:px-4 py-2 ${
              message.isThinking ? 'bg-[#1a1a1a]' : 
              message.isFinalAnswer ? 'bg-[#1a1a1a]' : 
              message.isError ? 'bg-[#1a1a1a]' : 'bg-[#1a1a1a]'
            }`}>
              {message.sender === 'user' ? (
                // User message - aligned to the right - Responsive
                <div className="flex justify-end">
                  <div className="max-w-[85%] sm:max-w-[80%]">
                    <div className="prose prose-sm max-w-none">
                      <div className={`whitespace-pre-wrap leading-relaxed text-xs sm:text-sm text-white rounded-2xl px-3 sm:px-4 py-2 ${
                        message.isVoiceInput ? 'bg-blue-700 border border-blue-500' : 'bg-slate-700'
                      }`}>
                        {message.isVoiceInput && (
                          <div className="flex items-center space-x-1 mb-1 text-blue-200">
                            <svg className="w-3 h-3" fill="currentColor" viewBox="0 0 24 24">
                              <path d="M12 2c1.1 0 2 .9 2 2v6c0 1.1-.9 2-2 2s-2-.9-2-2V4c0-1.1.9-2 2-2zm5.3 6c0 3-2.5 5.1-5.3 5.1S6.7 11 6.7 8H5c0 3.4 2.7 6.2 6 6.7v3.3h2v-3.3c3.3-.5 6-3.3 6-6.7h-1.7z" />
                            </svg>
                            <span className="text-xs">Voice Input</span>
                          </div>
                        )}
                        <div dangerouslySetInnerHTML={{ __html: formatMessageText(message.text) }} />
                      </div>
                    </div>
                  </div>
                </div>
              ) : (
                // AI message - aligned to the left - Responsive
                <div className="flex space-x-2 sm:space-x-3">
                  <div className="w-6 h-6 sm:w-7 sm:h-7 bg-blue-600 rounded-full flex items-center justify-center flex-shrink-0 text-xs sm:text-sm font-medium text-white shadow-lg">
                    {message.isThinking ? (
                      <div className="w-2 h-2 sm:w-3 sm:h-3 border border-gray-400 border-t-white rounded-full animate-spin"></div>
                    ) : (
                      'H'
                    )}
                  </div>
                
                <div className="flex-1 min-w-0">
                  {message.isThinking && (
                    <div className="mb-1">
                      <button
                        onClick={() => setExpandedThinking(prev => ({
                          ...prev,
                          [message.id]: !prev[message.id]
                        }))}
                        className="flex items-center space-x-1 sm:space-x-2 text-xs text-gray-500 italic hover:text-gray-400 transition-colors w-full justify-between"
                      >
                        <div className="flex items-center space-x-1 sm:space-x-2 min-w-0">
                          <span className="text-gray-400">🔧</span>
                          <span className="font-mono text-blue-400 truncate">{message.toolFunction || 'thinking'}</span>
                        </div>
                        <span className="ml-auto flex items-center space-x-1 flex-shrink-0">
                          <ThinkingDuration startTime={message.startTime} />
                          <svg 
                            className={`w-3 h-3 transform transition-transform ${expandedThinking[message.id] ? 'rotate-180' : ''}`} 
                            fill="none" 
                            stroke="currentColor" 
                            viewBox="0 0 24 24"
                          >
                            <path strokeLinecap="round" strokeLinejoin="round" strokeWidth={2} d="M19 9l-7 7-7-7" />
                          </svg>
                        </span>
                      </button>
                      {expandedThinking[message.id] && (
                        <div className="mt-2 text-xs sm:text-sm text-gray-300 pl-4 sm:pl-6">
                          {message.text}
                        </div>
                      )}
                    </div>
                  )}
                  
                  {/* Tool Call Display */}
                  {message.isToolCall && (
                    <div className="mb-2">
                      <div className="flex items-center space-x-2 text-xs text-gray-400 mb-1">
                        <span className="text-blue-400">🔧</span>
                        <span>Tool Execution</span>
                      </div>
                    </div>
                  )}
                  
                  <div className="prose prose-sm max-w-none">
                    {(!message.isThinking || expandedThinking[message.id]) && (
                      <div 
                        className={`whitespace-pre-wrap leading-relaxed text-sm ${
                          message.isThinking ? 'text-gray-300' :
                          message.isFinalAnswer ? 'text-white' :
                          message.isError ? 'text-red-400' :
                          message.isToolCall ? 'text-blue-200 bg-gray-800 p-3 rounded-lg border-l-2 border-blue-500' :
                          'text-white'
                        }`}
                        dangerouslySetInnerHTML={{
                          __html: formatMessageText(message.text)
                        }}
                      />
                    )}
                  </div>
                </div>
              </div>
              )}
            </div>
          ))}
          
          {isLoading && (
            <div className="px-4 py-2 bg-[#1a1a1a]">
              <div className="flex space-x-3">
                <div className="w-7 h-7 bg-blue-600 rounded-full flex items-center justify-center flex-shrink-0 shadow-lg">
                  <div className="w-3 h-3 border border-gray-400 border-t-white rounded-full animate-spin"></div>
                </div>
                <div className="flex-1 min-w-0">
                  <div className="mb-1">
                    <button
                      onClick={() => setExpandedThinking(prev => ({
                        ...prev,
                        ['loading']: !prev['loading']
                      }))}
                      className="flex items-center space-x-2 text-xs text-gray-500 italic hover:text-gray-400 transition-colors"
                    >
                      <span>Processing your request...</span>
                      <span className="ml-auto flex items-center space-x-1">
                        <span>0s</span>
                        <svg 
                          className={`w-3 h-3 transform transition-transform ${expandedThinking['loading'] ? 'rotate-180' : ''}`} 
                          fill="none" 
                          stroke="currentColor" 
                          viewBox="0 0 24 24"
                        >
                          <path strokeLinecap="round" strokeLinejoin="round" strokeWidth={2} d="M19 9l-7 7-7-7" />
                        </svg>
                      </span>
                    </button>
                  </div>
                  <div className="flex items-center space-x-2 text-gray-300 mb-1">
                    <span className="text-blue-400">🔍</span>
                    <span className="text-xs text-gray-400">Request Analysis</span>
                  </div>
                  {expandedThinking['loading'] && (
                    <div className="text-sm text-gray-300">
                      Analyzing your request and determining the best approach...
                    </div>
                  )}
                </div>
              </div>
            </div>
          )}
          
          <div ref={messagesEndRef} />
            </div>
          </div>

          {/* Action Buttons Above Input - FIXED ABOVE BOTTOM INPUT */}
          <div className={`fixed left-0 right-0 bg-[#1a1a1a] px-4 z-20 border-t border-gray-700 transition-all duration-500 ease-in-out ${
            showActionButtons ? 'py-3 opacity-100' : 'py-0 opacity-0 -bottom-full'
          }`} style={{
            bottom: showActionButtons ? 'calc(90px + env(safe-area-inset-bottom, 0px))' : '-100px',
            minHeight: showActionButtons ? '90px' : '0px'
          }}>
            <div className="max-w-4xl mx-auto">
            {/* Desktop: 1 row 4 columns, Mobile: 2 rows 2 columns */}
            <div className="grid grid-cols-2 sm:grid-cols-4 gap-2">
              {/* View All Patients */}
              <button
                onClick={() => {
                  setInputMessage("List all patients");
                  smartFocusInput(100);
                }}
                className="flex items-center justify-center bg-[#2a2a2a] hover:bg-[#333] text-white rounded-md sm:rounded-lg px-2 py-2 transition-colors text-xs border border-gray-600 hover:border-gray-500"
                title="View all patients"
              >
                <span className="font-medium whitespace-nowrap">View Patients</span>
              </button>

              {/* Check Bed Status */}
              <button
                onClick={() => {
                  setInputMessage("Show bed availability");
                  smartFocusInput(100);
                }}
                className="flex items-center justify-center bg-[#2a2a2a] hover:bg-[#333] text-white rounded-md sm:rounded-lg px-2 py-2 transition-colors text-xs border border-gray-600 hover:border-gray-500"
                title="Check bed availability"
              >
                <span className="font-medium whitespace-nowrap">Bed Status</span>
              </button>

              {/* Emergency Alert */}
              <button
                onClick={() => {
                  setInputMessage("Show emergency status and available emergency beds");
                  smartFocusInput(100);
                }}
                className="flex items-center justify-center bg-[#2a2a2a] hover:bg-[#333] text-white rounded-md sm:rounded-lg px-2 py-2 transition-colors text-xs border border-gray-600 hover:border-gray-500"
                title="Emergency status"
              >
                <span className="font-medium whitespace-nowrap">Emergency</span>
              </button>

              {/* staff list */}
              <button
                onClick={() => {
                  setInputMessage("Show staff list");
                  smartFocusInput(100);
                }}
                className="flex items-center justify-center bg-[#2a2a2a] hover:bg-[#333] text-white rounded-md sm:rounded-lg px-2 py-2 transition-colors text-xs border border-gray-600 hover:border-gray-500"
                title="Staff List"
              >
                <span className="font-medium whitespace-nowrap">Staff List</span>
              </button>
            </div>
          </div>
        </div>

        {/* Modern Chat Input - FIXED AT BOTTOM */}
        <div 
          className="fixed bottom-0 left-0 right-0 bg-[#1a1a1a] px-3 sm:px-4 py-2 border-t border-gray-700 z-30"
          style={{ 
<<<<<<< HEAD
            paddingBottom: 'calc(4px + env(safe-area-inset-bottom, 0px))'
=======
            paddingBottom: 'calc(8px + env(safe-area-inset-bottom, 0px))'
>>>>>>> e3cd4bd7
          }}
        >
          <div className="max-w-4xl mx-auto">
              {/* Voice Status Indicator */}
              {(isRecording || isProcessingVoice || isSpeaking) && (
                <div className="mb-3 px-3 py-2 bg-[#2a2a2a] border border-gray-600 rounded-lg">
                  <div className="flex items-center space-x-2">
                    {isRecording && (
                      <>
                        <div className="w-2 h-2 bg-red-500 rounded-full animate-pulse"></div>
                        <span className="text-sm text-red-400">
                          🎤 Recording with OpenAI Whisper...
                        </span>
                      </>
                    )}
                    {isProcessingVoice && (
                      <>
                        <div className="w-2 h-2 bg-yellow-500 rounded-full animate-pulse"></div>
                        <span className="text-sm text-yellow-400">
                          🔄 Processing speech with OpenAI...
                        </span>
                      </>
                    )}
                    {isSpeaking && (
                      <>
                        <div className="w-2 h-2 bg-blue-500 rounded-full animate-pulse"></div>
                        <span className="text-sm text-blue-400">
                          🔊 Speaking with OpenAI TTS...
                        </span>
                      </>
                    )}
                  </div>
                </div>
              )}
              
              <div className="relative">
                {/* Main Input Container - Rounded Rectangle */}
                <div className={`bg-[#2a2a2a] rounded-2xl sm:rounded-3xl border px-3 sm:px-4 py-2 sm:py-4 transition-colors duration-200 ${
                  isInputFocused ? 'border-blue-500' : 'border-gray-600'
                }`}>
                  
                  {/* First Row - Text Input (Full Width) */}
                  <div className="mb-1 sm:mb-3">
                    <textarea
                      ref={inputFieldRef}
                      value={inputMessage}
                      onChange={(e) => setInputMessage(e.target.value)}
                      onKeyPress={(e) => {
                        if (e.key === 'Enter' && !e.shiftKey) {
                          e.preventDefault();
                          handleSendMessage();
                        }
                      }}
<<<<<<< HEAD
                      onFocus={() => setIsInputFocused(true)}
=======
                      onFocus={e => {
                        setIsInputFocused(true);
                        // iOS mobile fix: scroll input into view when focused
                        const isIOS = /iPad|iPhone|iPod/.test(navigator.userAgent) && !window.MSStream;
                        if (isIOS) {
                          setTimeout(() => {
                            e.target.scrollIntoView({ behavior: 'smooth', block: 'center' });
                          }, 300);
                        }
                      }}
>>>>>>> e3cd4bd7
                      onBlur={() => setIsInputFocused(false)}
                      placeholder={isConnected ? "Ask anything (Ctrl+/ to focus)" : "Ask anything"}
                      disabled={!isConnected || isLoading}
                      rows={1}
                      className="w-full bg-transparent border-none outline-none resize-none text-white placeholder-gray-400 text-base"
                      style={{
                        minHeight: '18px',
                        maxHeight: '100px',
                        fontSize: '16px', // Prevents zoom on iOS
                        WebkitAppearance: 'none',
                        WebkitBorderRadius: 0
                      }}
                      onInput={(e) => {
                        e.target.style.height = 'auto';
                        e.target.style.height = e.target.scrollHeight + 'px';
<<<<<<< HEAD
=======
                        // iOS mobile fix: scroll input into view while typing
                        const isIOS = /iPad|iPhone|iPod/.test(navigator.userAgent) && !window.MSStream;
                        if (isIOS) {
                          setTimeout(() => {
                            e.target.scrollIntoView({ behavior: 'smooth', block: 'center' });
                          }, 100);
                        }
                        // Always scroll messages container to bottom on input
                        if (window.innerWidth <= 768 && messagesContainerRef.current) {
                          setTimeout(() => {
                            messagesContainerRef.current.scrollTop = messagesContainerRef.current.scrollHeight;
                          }, 100);
                        }
>>>>>>> e3cd4bd7
                      }}
                    />
                  </div>
                  
                  {/* Second Row - Icons */}
                  <div className="flex items-center justify-between">
                    {/* Left Side - Plus and Tools Icons */}
                    <div className="flex items-center space-x-2 sm:space-x-3">
                      {/* Plus Button with Dropdown */}
                      <div className="relative" ref={plusMenuRef}>
                        <button
                          onClick={() => setShowPlusMenu(!showPlusMenu)}
                          className="text-gray-400 hover:text-white transition-colors p-1"
                          title="Upload documents or view medical history"
                        >
                          <Plus className="w-4 h-4" />
                        </button>
                        
                        {showPlusMenu && (
                          <div className="absolute bottom-full left-0 mb-2 bg-[#2a2a2a] border border-gray-600 rounded-lg shadow-lg min-w-48 z-50">
                            <button
                              onClick={() => {
                                setActiveTab('upload');
                                setShowPlusMenu(false);
                              }}
                              className="w-full text-left px-3 py-2 text-sm text-white hover:bg-gray-700 rounded-t-lg flex items-center space-x-2"
                            >
                              <Upload className="w-4 h-4" />
                              <span>Upload Documents</span>
                            </button>
                            <button
                              onClick={() => {
                                setActiveTab('history');
                                setShowPlusMenu(false);
                              }}
                              className="w-full text-left px-3 py-2 text-sm text-white hover:bg-gray-700 rounded-b-lg border-t border-gray-600 flex items-center space-x-2"
                            >
                              <History className="w-4 h-4" />
                              <span>Medical History</span>
                            </button>
                          </div>
                        )}
                      </div>
                    </div>
                    
                    {/* Right Side - Send Button */}
                    <div className="flex items-center">
                      {/* Microphone Button */}
                      <button
                        onClick={toggleVoiceInput}
                        disabled={!isConnected || isLoading || isProcessingVoice || microphoneAvailable === false}
                        className={`transition-colors duration-200 p-1 ${
                          microphoneAvailable === false
                            ? "text-gray-500 cursor-not-allowed opacity-50"
                            : isListening || isRecording
                            ? "text-red-400 hover:text-red-300 animate-pulse"
                            : isProcessingVoice
                            ? "text-yellow-400 hover:text-yellow-300 animate-pulse"
                            : isSpeaking
                            ? "text-blue-400 hover:text-blue-300 animate-pulse"
                            : "text-gray-400 hover:text-white disabled:text-gray-600"
                        }`}
                        title={
                          microphoneAvailable === false
                            ? "Microphone not available (requires HTTPS connection and permissions)"
                            : microphoneAvailable === null
                            ? "Checking microphone availability..."
                            : isListening || isRecording
                            ? "Recording... (Click to stop)"
                            : isProcessingVoice
                            ? "Processing voice input..."
                            : isSpeaking
                            ? "AI is speaking... (Click to stop)"
                            : "Start voice input (OpenAI Whisper)"
                        }
                      >
                        {microphoneAvailable === false ? (
                          <svg className="w-4 h-4 sm:w-5 sm:h-5" fill="currentColor" viewBox="0 0 24 24">
                            <path d="M19 11h-1.7c0 .74-.16 1.43-.43 2.05l1.23 1.23c.56-.98.9-2.09.9-3.28zm-4.02.17c0-.06.02-.11.02-.17V4c0-1.66-1.34-3-3-3S9 2.34 9 4v.18l5.98 5.99zM4.27 3L3 4.27l6.01 6.01V11c0 1.66 1.33 3 2.99 3 .22 0 .44-.03.65-.08l1.66 1.66c-.71.33-1.5.52-2.31.52-2.76 0-5.3-2.1-5.3-5.1H5c0 3.41 2.72 6.23 6 6.72V21h2v-3.28c.91-.13 1.77-.45 2.54-.9L19.73 21 21 19.73 4.27 3z"/>
                          </svg>
                        ) : isListening || isRecording ? (
                          <svg className="w-4 h-4 sm:w-5 sm:h-5" fill="currentColor" viewBox="0 0 24 24">
                            <path d="M6 6h12v12H6z" />
                          </svg>
                        ) : isProcessingVoice ? (
                          <svg className="w-4 h-4 sm:w-5 sm:h-5 animate-spin" fill="none" stroke="currentColor" viewBox="0 0 24 24">
                            <path strokeLinecap="round" strokeLinejoin="round" strokeWidth={2} d="M4 4v5h.582m15.356 2A8.001 8.001 0 004.582 9m0 0H9m11 11v-5h-.581m0 0a8.003 8.003 0 01-15.357-2m15.357 2H15" />
                          </svg>
                        ) : isSpeaking ? (
                          <svg className="w-4 h-4 sm:w-5 sm:h-5" fill="currentColor" viewBox="0 0 24 24">
                            <path d="M3 9v6h4l5 5V4L7 9H3zm13.5 3c0-1.77-1.02-3.29-2.5-4.03v8.05c1.48-.73 2.5-2.25 2.5-4.02zM14 3.23v2.06c2.89.86 5 3.54 5 6.71s-2.11 5.85-5 6.71v2.06c4.01-.91 7-4.49 7-8.77s-2.99-7.86-7-8.77z" />
                          </svg>
                        ) : (
                          <svg className="w-4 h-4 sm:w-5 sm:h-5" fill="currentColor" viewBox="0 0 24 24">
                            <path d="M12 2c1.1 0 2 .9 2 2v6c0 1.1-.9 2-2 2s-2-.9-2-2V4c0-1.1.9-2 2-2zm5.3 6c0 3-2.5 5.1-5.3 5.1S6.7 11 6.7 8H5c0 3.4 2.7 6.2 6 6.7v3.3h2v-3.3c3.3-.5 6-3.3 6-6.7h-1.7z" />
                          </svg>
                        )}
                      </button>
                      {/* Send Button - Circular */}
                      <button
                        onClick={handleSendMessage}
                        disabled={!isConnected || isLoading || !inputMessage.trim()}
                        className="w-7 h-7 sm:w-8 sm:h-8 bg-gray-600 hover:bg-gray-500 disabled:bg-gray-700 text-white rounded-full flex items-center justify-center transition-colors duration-200"
                        title="Send message"
                      >
                        {isLoading ? (
                          <div className="w-2.5 h-2.5 sm:w-3 sm:h-3 border border-white border-t-transparent rounded-full animate-spin"></div>
                        ) : (
                          <svg className="w-3.5 h-3.5 sm:w-4 sm:h-4" fill="none" stroke="currentColor" viewBox="0 0 24 24">
                            <path strokeLinecap="round" strokeLinejoin="round" strokeWidth={2} d="M5 10l7-7m0 0l7 7m-7-7v18" />
                          </svg>
                        )}
                      </button>
                    </div>
                  </div>
                </div>
              </div>
            </div>
          </div>
        </div>
      )}

      {/* Upload Documents Tab */}
      {activeTab === 'upload' && (
  <div onTouchStart={handleTouchStart} onTouchMove={handleTouchMove} onTouchEnd={handleTouchEnd} className="flex-1 overflow-y-auto bg-[#1a1a1a] p-3 sm:p-6">
          <div className="max-w-4xl mx-auto">
            <div className="mb-4 sm:mb-6">
              {/* Back to Chat Button */}
              <button
                onClick={() => setActiveTab('chat')}
                className="mb-4 flex items-center space-x-2 text-gray-400 hover:text-white transition-colors"
              >
                <svg className="w-4 h-4" fill="none" stroke="currentColor" viewBox="0 0 24 24">
                  <path strokeLinecap="round" strokeLinejoin="round" strokeWidth={2} d="M15 19l-7-7 7-7" />
                </svg>
                <span>Back to Chat</span>
              </button>
              
              <h2 className="text-xl sm:text-2xl font-bold text-white mb-2">Upload Medical Documents</h2>
              <p className="text-sm sm:text-base text-gray-400">Upload patient medical documents for AI-powered analysis and history tracking.</p>
            </div>
            
            {/* Patient Selection */}
            <div className="mb-4 sm:mb-6">
              <label className="block text-sm font-medium text-gray-300 mb-2">
                Select Patient by Patient Number
              </label>
              <div className="flex flex-col sm:flex-row space-y-3 sm:space-y-0 sm:space-x-4">
                <input
                  type="text"
                  placeholder="Enter Patient Number (e.g., P123456)"
                  value={selectedPatientNumber}
                  onChange={(e) => setSelectedPatientNumber(e.target.value.toUpperCase())}
                  className="flex-1 p-3 bg-[#2a2a2a] border border-gray-600 rounded-lg text-white placeholder-gray-400 focus:ring-2 focus:ring-blue-500 focus:border-transparent text-sm sm:text-base"
                  onKeyPress={(e) => e.key === 'Enter' && verifyPatient()}
                />
                <button
                  onClick={verifyPatient}
                  disabled={searchingPatient || !selectedPatientNumber.trim()}
                  className="bg-blue-600 text-white px-4 sm:px-6 py-3 rounded-lg hover:bg-blue-700 transition-colors disabled:opacity-50 disabled:cursor-not-allowed flex items-center justify-center text-sm sm:text-base whitespace-nowrap"
                >
                  {searchingPatient ? (
                    <>
                      <div className="w-4 h-4 border-2 border-white border-t-transparent rounded-full animate-spin mr-2"></div>
                      Searching...
                    </>
                  ) : (
                    'Verify Patient'
                  )}
                </button>
              </div>
              
              {/* Patient Search Result */}
              {patientSearchResult && (
                <div className="mt-3 p-3 bg-green-900/20 border border-green-500/30 rounded-lg">
                  <div className="flex items-center text-green-400">
                    <CheckCircle className="w-4 h-4 sm:w-5 sm:h-5 mr-2" />
                    <span className="font-medium text-sm sm:text-base">Patient Found:</span>
                  </div>
                  <div className="mt-1 text-xs sm:text-sm text-gray-300 space-y-1">
                    <p><strong>Name:</strong> {patientSearchResult.name}</p>
                    <p><strong>Patient Number:</strong> {patientSearchResult.patient_number}</p>
                    <p><strong>Email:</strong> {patientSearchResult.patient.email || 'Not provided'}</p>
                    <p><strong>Phone:</strong> {patientSearchResult.patient.phone || 'Not provided'}</p>
                  </div>
                </div>
              )}
              
              <p className="text-xs text-gray-500 mt-2">
                Enter the patient number (like P123456) to verify the patient exists before uploading documents.
              </p>
            </div>

            {/* Enhanced Document Upload Component */}
            {selectedPatientId && (
              <EnhancedMedicalDocumentUpload 
                patientId={selectedPatientId}
                onUploadComplete={(results) => {
                  console.log('Documents uploaded:', results);
                  // Show success message and potentially switch to history tab
                  setMessages(prev => [...prev, {
                    id: Date.now(),
                    type: 'assistant',
                    content: `✅ Successfully uploaded ${results.length} medical document(s) for patient ${patientSearchResult?.name} (${patientSearchResult?.patient_number}). ${results.map(r => `\n• ${r.fileName}: ${r.entitiesCount} entities extracted`).join('')}`,
                    timestamp: new Date()
                  }]);
                }}
              />
            )}

            {!selectedPatientId && (
              <div className="text-center text-gray-500 py-8 sm:py-12">
                <Upload className="w-12 h-12 sm:w-16 sm:h-16 mx-auto mb-4" />
                <p className="text-base sm:text-lg font-medium">Enter a Patient Number to start uploading documents</p>
                <p className="text-xs sm:text-sm">Search for the patient by their patient number (like P123456) before uploading medical documents.</p>
              </div>
            )}
          </div>
        </div>
      )}

      {/* Medical History Tab */}
      {activeTab === 'history' && (
  <div onTouchStart={handleTouchStart} onTouchMove={handleTouchMove} onTouchEnd={handleTouchEnd} className="flex-1 overflow-y-auto bg-[#1a1a1a] p-3 sm:p-6">
          <div className="max-w-4xl mx-auto">
            <div className="mb-4 sm:mb-6">
              {/* Back to Chat Button */}
              <button
                onClick={() => setActiveTab('chat')}
                className="mb-4 flex items-center space-x-2 text-gray-400 hover:text-white transition-colors"
              >
                <svg className="w-4 h-4" fill="none" stroke="currentColor" viewBox="0 0 24 24">
                  <path strokeLinecap="round" strokeLinejoin="round" strokeWidth={2} d="M15 19l-7-7 7-7" />
                </svg>
                <span>Back to Chat</span>
              </button>
              
              <h2 className="text-xl sm:text-2xl font-bold text-white mb-2">Medical History</h2>
              <p className="text-sm sm:text-base text-gray-400">View comprehensive medical history extracted from uploaded documents.</p>
            </div>
            
            {/* Patient Selection for History */}
            <div className="mb-4 sm:mb-6">
              <label className="block text-sm font-medium text-gray-300 mb-2">
                View History for Patient
              </label>
              <div className="flex flex-col sm:flex-row space-y-3 sm:space-y-0 sm:space-x-4">
                <input
                  type="text"
                  placeholder="Enter Patient Number (e.g., P123456)"
                  value={selectedPatientNumber}
                  onChange={(e) => setSelectedPatientNumber(e.target.value.toUpperCase())}
                  className="flex-1 p-3 bg-[#2a2a2a] border border-gray-600 rounded-lg text-white placeholder-gray-400 focus:ring-2 focus:ring-blue-500 focus:border-transparent text-sm sm:text-base"
                  onKeyPress={(e) => e.key === 'Enter' && verifyPatient()}
                />
                <button
                  onClick={verifyPatient}
                  disabled={searchingPatient || !selectedPatientNumber.trim()}
                  className="bg-blue-600 text-white px-4 sm:px-6 py-3 rounded-lg hover:bg-blue-700 transition-colors disabled:opacity-50 disabled:cursor-not-allowed flex items-center justify-center text-sm sm:text-base whitespace-nowrap"
                >
                  {searchingPatient ? (
                    <>
                      <div className="w-4 h-4 border-2 border-white border-t-transparent rounded-full animate-spin mr-2"></div>
                      Searching...
                    </>
                  ) : (
                    'Find Patient'
                  )}
                </button>
              </div>
              
              {/* Patient Search Result */}
              {patientSearchResult && (
                <div className="mt-3 p-3 bg-green-900/20 border border-green-500/30 rounded-lg">
                  <div className="flex items-center text-green-400">
                    <CheckCircle className="w-4 h-4 sm:w-5 sm:h-5 mr-2" />
                    <span className="font-medium text-sm sm:text-base">Viewing history for:</span>
                  </div>
                  <div className="mt-1 text-xs sm:text-sm text-gray-300">
                    <p><strong>{patientSearchResult.name}</strong> ({patientSearchResult.patient_number})</p>
                  </div>
                </div>
              )}
            </div>

            {/* Medical History Component */}
            {selectedPatientId && (
              <MedicalHistoryViewer patientId={selectedPatientId} />
            )}

            {!selectedPatientId && (
              <div className="text-center text-gray-500 py-8 sm:py-12">
                <FileText className="w-12 h-12 sm:w-16 sm:h-16 mx-auto mb-4" />
                <p className="text-base sm:text-lg font-medium">Enter a Patient ID to view medical history</p>
                <p className="text-xs sm:text-sm">Access comprehensive medical records and AI-extracted insights.</p>
              </div>
            )}
          </div>
        </div>
      )}

      {/* Patient Admission Form Popup */}
      {showPatientAdmissionForm && (
        <div className="fixed inset-0 bg-black bg-opacity-50 flex items-center justify-center p-2 sm:p-4 z-50">
          <div className="bg-[#1a1a1a] rounded-lg border border-gray-700 max-w-2xl w-full max-h-[95vh] sm:max-h-[90vh] overflow-y-auto mx-2 sm:mx-0">
            {/* Header */}
            <div className="border-b border-gray-700 px-4 sm:px-6 py-3 sm:py-4">
              <div className="flex items-center justify-between">
                <div>
                  <h2 className="text-lg sm:text-xl font-semibold text-white">Patient Admission Form</h2>
                  <p className="text-xs sm:text-sm text-gray-400">Fill in the patient information to complete admission</p>
                </div>
                <button
                  onClick={closePatientAdmissionForm}
                  className="text-gray-400 hover:text-white transition-colors p-1"
                >
                  <svg className="w-5 h-5 sm:w-6 sm:h-6" fill="none" stroke="currentColor" viewBox="0 0 24 24">
                    <path strokeLinecap="round" strokeLinejoin="round" strokeWidth={2} d="M6 18L18 6M6 6l12 12" />
                  </svg>
                </button>
              </div>
            </div>

            {/* Form Content */}
            <div className="p-4 sm:p-6 space-y-4 sm:space-y-6">
              {/* Required Fields Section */}
              <div>
                <h3 className="text-lg font-medium text-white mb-4">Required Information</h3>
                <div className="grid grid-cols-1 md:grid-cols-2 gap-4">
                  <div>
                    <label className="block text-sm font-medium text-gray-300 mb-2">
                      First Name <span className="text-red-400">*</span>
                    </label>
                    <input
                      type="text"
                      value={admissionFormData.first_name}
                      onChange={(e) => handleAdmissionFormChange('first_name', e.target.value)}
                      className="w-full px-3 py-2 bg-gray-800 border border-gray-600 rounded-lg text-white placeholder-gray-400 focus:outline-none focus:ring-2 focus:ring-blue-500 focus:border-transparent"
                      placeholder="Enter first name"
                    />
                  </div>
                  <div>
                    <label className="block text-sm font-medium text-gray-300 mb-2">
                      Last Name <span className="text-red-400">*</span>
                    </label>
                    <input
                      type="text"
                      value={admissionFormData.last_name}
                      onChange={(e) => handleAdmissionFormChange('last_name', e.target.value)}
                      className="w-full px-3 py-2 bg-gray-800 border border-gray-600 rounded-lg text-white placeholder-gray-400 focus:outline-none focus:ring-2 focus:ring-blue-500 focus:border-transparent"
                      placeholder="Enter last name"
                    />
                  </div>
                  <div>
                    <label className="block text-sm font-medium text-gray-300 mb-2">
                      Date of Birth <span className="text-red-400">*</span>
                    </label>
                    <input
                      type="date"
                      value={admissionFormData.date_of_birth}
                      onChange={(e) => handleAdmissionFormChange('date_of_birth', e.target.value)}
                      className="w-full px-3 py-2 bg-gray-800 border border-gray-600 rounded-lg text-white placeholder-gray-400 focus:outline-none focus:ring-2 focus:ring-blue-500 focus:border-transparent"
                    />
                  </div>
                  <div>
                    <label className="block text-sm font-medium text-gray-300 mb-2">Gender</label>
                    <select
                      value={admissionFormData.gender}
                      onChange={(e) => handleAdmissionFormChange('gender', e.target.value)}
                      className="w-full px-3 py-3 sm:py-2 bg-gray-800 border border-gray-600 rounded-lg text-white focus:outline-none focus:ring-2 focus:ring-blue-500 focus:border-transparent text-base sm:text-sm"
                    >
                      <option value="">Select gender</option>
                      <option value="Male">Male</option>
                      <option value="Female">Female</option>
                      <option value="Other">Other</option>
                    </select>
                  </div>
                </div>
              </div>

              {/* Contact Information */}
              <div>
                <h3 className="text-lg font-medium text-white mb-4">Contact Information</h3>
                <div className="grid grid-cols-1 md:grid-cols-2 gap-4">
                  <div>
                    <label className="block text-sm font-medium text-gray-300 mb-2">Phone Number</label>
                    <input
                      type="tel"
                      value={admissionFormData.phone}
                      onChange={(e) => handleAdmissionFormChange('phone', e.target.value)}
                      className="w-full px-3 py-2 bg-gray-800 border border-gray-600 rounded-lg text-white placeholder-gray-400 focus:outline-none focus:ring-2 focus:ring-blue-500 focus:border-transparent"
                      placeholder="Enter phone number"
                    />
                  </div>
                  <div>
                    <label className="block text-sm font-medium text-gray-300 mb-2">Email Address</label>
                    <input
                      type="email"
                      value={admissionFormData.email}
                      onChange={(e) => handleAdmissionFormChange('email', e.target.value)}
                      className="w-full px-3 py-2 bg-gray-800 border border-gray-600 rounded-lg text-white placeholder-gray-400 focus:outline-none focus:ring-2 focus:ring-blue-500 focus:border-transparent"
                      placeholder="Enter email address"
                    />
                  </div>
                  <div className="md:col-span-2">
                    <label className="block text-sm font-medium text-gray-300 mb-2">Home Address</label>
                    <textarea
                      value={admissionFormData.address}
                      onChange={(e) => handleAdmissionFormChange('address', e.target.value)}
                      rows="3"
                      className="w-full px-3 py-2 bg-gray-800 border border-gray-600 rounded-lg text-white placeholder-gray-400 focus:outline-none focus:ring-2 focus:ring-blue-500 focus:border-transparent"
                      placeholder="Enter home address"
                    />
                  </div>
                </div>
              </div>

              {/* Emergency Contact */}
              <div>
                <h3 className="text-lg font-medium text-white mb-4">Emergency Contact</h3>
                <div className="grid grid-cols-1 md:grid-cols-2 gap-4">
                  <div>
                    <label className="block text-sm font-medium text-gray-300 mb-2">Contact Name</label>
                    <input
                      type="text"
                      value={admissionFormData.emergency_contact_name}
                      onChange={(e) => handleAdmissionFormChange('emergency_contact_name', e.target.value)}
                      className="w-full px-3 py-2 bg-gray-800 border border-gray-600 rounded-lg text-white placeholder-gray-400 focus:outline-none focus:ring-2 focus:ring-blue-500 focus:border-transparent"
                      placeholder="Enter emergency contact name"
                    />
                  </div>
                  <div>
                    <label className="block text-sm font-medium text-gray-300 mb-2">Contact Phone</label>
                    <input
                      type="tel"
                      value={admissionFormData.emergency_contact_phone}
                      onChange={(e) => handleAdmissionFormChange('emergency_contact_phone', e.target.value)}
                      className="w-full px-3 py-2 bg-gray-800 border border-gray-600 rounded-lg text-white placeholder-gray-400 focus:outline-none focus:ring-2 focus:ring-blue-500 focus:border-transparent"
                      placeholder="Enter emergency contact phone"
                    />
                  </div>
                </div>
              </div>

              {/* Medical Information */}
              <div>
                <h3 className="text-lg font-medium text-white mb-4">Medical Information</h3>
                <div className="grid grid-cols-1 md:grid-cols-2 gap-4">
                  <div>
                    <label className="block text-sm font-medium text-gray-300 mb-2">Blood Type</label>
                    <select
                      value={admissionFormData.blood_type}
                      onChange={(e) => handleAdmissionFormChange('blood_type', e.target.value)}
                      className="w-full px-3 py-3 sm:py-2 bg-gray-800 border border-gray-600 rounded-lg text-white focus:outline-none focus:ring-2 focus:ring-blue-500 focus:border-transparent text-base sm:text-sm"
                    >
                      <option value="">Select blood type</option>
                      <option value="A+">A+</option>
                      <option value="A-">A-</option>
                      <option value="B+">B+</option>
                      <option value="B-">B-</option>
                      <option value="AB+">AB+</option>
                      <option value="AB-">AB-</option>
                      <option value="O+">O+</option>
                      <option value="O-">O-</option>
                    </select>
                  </div>
                  <div className="md:col-span-2">
                    <label className="block text-sm font-medium text-gray-300 mb-2">Allergies</label>
                    <textarea
                      value={admissionFormData.allergies}
                      onChange={(e) => handleAdmissionFormChange('allergies', e.target.value)}
                      rows="3"
                      className="w-full px-3 py-2 bg-gray-800 border border-gray-600 rounded-lg text-white placeholder-gray-400 focus:outline-none focus:ring-2 focus:ring-blue-500 focus:border-transparent"
                      placeholder="List any known allergies (medications, food, environmental, etc.)"
                    />
                  </div>
                  <div className="md:col-span-2">
                    <label className="block text-sm font-medium text-gray-300 mb-2">Medical History</label>
                    <textarea
                      value={admissionFormData.medical_history}
                      onChange={(e) => handleAdmissionFormChange('medical_history', e.target.value)}
                      rows="4"
                      className="w-full px-3 py-2 bg-gray-800 border border-gray-600 rounded-lg text-white placeholder-gray-400 focus:outline-none focus:ring-2 focus:ring-blue-500 focus:border-transparent"
                      placeholder="Enter relevant medical history, previous conditions, surgeries, etc."
                    />
                  </div>
                </div>
              </div>
            </div>

            {/* Footer */}
            <div className="border-t border-gray-700 px-4 sm:px-6 py-4 flex flex-col sm:flex-row justify-end space-y-2 sm:space-y-0 sm:space-x-3">
              <button
                onClick={closePatientAdmissionForm}
                disabled={isSubmittingAdmission}
                className="px-4 py-3 sm:py-2 text-gray-400 hover:text-white transition-colors disabled:opacity-50 text-base sm:text-sm"
              >
                Cancel
              </button>
              <button
                onClick={submitPatientAdmission}
                disabled={isSubmittingAdmission}
                className="px-6 py-3 sm:py-2 bg-blue-600 hover:bg-blue-700 text-white rounded-lg transition-colors disabled:opacity-50 disabled:cursor-not-allowed flex items-center justify-center space-x-2 text-base sm:text-sm"
              >
                {isSubmittingAdmission ? (
                  <>
                    <div className="w-4 h-4 border-2 border-white border-t-transparent rounded-full animate-spin" />
                    <span>Admitting Patient...</span>
                  </>
                ) : (
                  <>
                    <CheckCircle className="w-4 h-4" />
                    <span>Admit Patient</span>
                  </>
                )}
              </button>
            </div>
          </div>
        </div>
      )}

      {/* Department Creation Form Popup */}
      {showDepartmentForm && (
        <div className="fixed inset-0 bg-black bg-opacity-50 flex items-center justify-center z-50 p-4">
          <div className="bg-[#2a2a2a] rounded-lg w-full max-w-2xl max-h-[90vh] overflow-y-auto">
            {/* Header */}
            <div className="border-b border-gray-700 px-6 py-4">
              <div className="flex items-center justify-between">
                <h2 className="text-xl font-semibold text-white">Department Creation Form</h2>
                <button
                  onClick={closeDepartmentForm}
                  className="text-gray-400 hover:text-white"
                >
                  <X className="w-6 h-6" />
                </button>
              </div>
            </div>

            {/* Form Content */}
            <div className="px-6 py-4">
              <div className="grid grid-cols-1 md:grid-cols-2 gap-4">
                {/* Basic Information */}
                <div className="space-y-4">
                  <h3 className="text-lg font-medium text-white border-b border-gray-700 pb-2">
                    Department Information
                  </h3>
                  
                  <div>
                    <label className="block text-sm font-medium text-gray-300 mb-1">
                      Department Name *
                    </label>
                    <input
                      type="text"
                      value={departmentFormData.name}
                      onChange={(e) => handleDepartmentFormChange('name', e.target.value)}
                      className="w-full px-3 py-2 bg-[#1a1a1a] border border-gray-600 rounded-lg text-white placeholder-gray-400 focus:outline-none focus:border-blue-500"
                      placeholder="e.g., Cardiology"
                    />
                  </div>

                  <div>
                    <label className="block text-sm font-medium text-gray-300 mb-1">
                      Description
                    </label>
                    <textarea
                      value={departmentFormData.description}
                      onChange={(e) => handleDepartmentFormChange('description', e.target.value)}
                      className="w-full px-3 py-2 bg-[#1a1a1a] border border-gray-600 rounded-lg text-white placeholder-gray-400 focus:outline-none focus:border-blue-500"
                      rows="3"
                      placeholder="Department description and services"
                    />
                  </div>

                  <div>
                    <label className="block text-sm font-medium text-gray-300 mb-1">
                      Head Doctor
                    </label>
                    <select
                      value={departmentFormData.head_doctor_id}
                      onChange={(e) => handleDepartmentFormChange('head_doctor_id', e.target.value)}
                      className="w-full px-3 py-2 bg-[#1a1a1a] border border-gray-600 rounded-lg text-white focus:outline-none focus:border-blue-500"
                    >
                      <option value="">Select head doctor (optional)</option>
                      {Array.isArray(userOptions) ? userOptions
                        .filter(user => user.role === 'doctor' || user.role === 'admin')
                        .map(user => (
                          <option key={user.id} value={user.id}>
                            {user.first_name} {user.last_name} ({user.username})
                          </option>
                        )) : []}
                    </select>
                    <p className="text-xs text-gray-400 mt-1">Choose who will head this department</p>
                  </div>

                  <div>
                    <label className="block text-sm font-medium text-gray-300 mb-1">
                      Floor Number
                    </label>
                    <input
                      type="number"
                      value={departmentFormData.floor_number}
                      onChange={(e) => handleDepartmentFormChange('floor_number', e.target.value)}
                      className="w-full px-3 py-2 bg-[#1a1a1a] border border-gray-600 rounded-lg text-white placeholder-gray-400 focus:outline-none focus:border-blue-500"
                      placeholder="e.g., 3"
                    />
                  </div>
                </div>

                <div className="space-y-4">
                  <h3 className="text-lg font-medium text-white border-b border-gray-700 pb-2">
                    Contact & Management
                  </h3>

                  <div>
                    <label className="block text-sm font-medium text-gray-300 mb-1">
                      Phone
                    </label>
                    <input
                      type="tel"
                      value={departmentFormData.phone}
                      onChange={(e) => handleDepartmentFormChange('phone', e.target.value)}
                      className="w-full px-3 py-2 bg-[#1a1a1a] border border-gray-600 rounded-lg text-white placeholder-gray-400 focus:outline-none focus:border-blue-500"
                      placeholder="Department phone number"
                    />
                  </div>

                  <div>
                    <label className="block text-sm font-medium text-gray-300 mb-1">
                      Email
                    </label>
                    <input
                      type="email"
                      value={departmentFormData.email}
                      onChange={(e) => handleDepartmentFormChange('email', e.target.value)}
                      className="w-full px-3 py-2 bg-[#1a1a1a] border border-gray-600 rounded-lg text-white placeholder-gray-400 focus:outline-none focus:border-blue-500"
                      placeholder="department@hospital.com"
                    />
                  </div>
                </div>
              </div>
            </div>

            {/* Footer */}
            <div className="border-t border-gray-700 px-6 py-4 flex justify-end space-x-3">
              <button
                onClick={closeDepartmentForm}
                disabled={isSubmittingDepartment}
                className="px-4 py-2 text-gray-400 hover:text-white transition-colors disabled:opacity-50"
              >
                Cancel
              </button>
              <button
                onClick={submitDepartment}
                disabled={isSubmittingDepartment}
                className="px-6 py-2 bg-blue-600 hover:bg-blue-700 text-white rounded-lg transition-colors disabled:opacity-50 disabled:cursor-not-allowed flex items-center space-x-2"
              >
                {isSubmittingDepartment ? (
                  <>
                    <div className="w-4 h-4 border-2 border-white border-t-transparent rounded-full animate-spin" />
                    <span>Creating Department...</span>
                  </>
                ) : (
                  <>
                    <CheckCircle className="w-4 h-4" />
                    <span>Create Department</span>
                  </>
                )}
              </button>
            </div>
          </div>
        </div>
      )}

      {/* User Creation Form Popup */}
      {showUserForm && (
        <div className="fixed inset-0 bg-black bg-opacity-50 flex items-center justify-center z-50 p-4">
          <div className="bg-[#2a2a2a] rounded-lg w-full max-w-2xl max-h-[90vh] overflow-y-auto">
            <div className="border-b border-gray-700 px-6 py-4">
              <div className="flex items-center justify-between">
                <h2 className="text-xl font-semibold text-white">User Creation Form</h2>
                <button onClick={closeUserForm} className="text-gray-400 hover:text-white">
                  <X className="w-6 h-6" />
                </button>
              </div>
            </div>
            <div className="px-6 py-4 space-y-4">
              <div>
                <label className="block text-sm font-medium text-gray-300 mb-1">Username *</label>
                <input
                  type="text"
                  value={userFormData.username}
                  onChange={(e) => handleUserFormChange('username', e.target.value)}
                  className="w-full px-3 py-2 bg-[#1a1a1a] border border-gray-600 rounded-lg text-white placeholder-gray-400 focus:outline-none focus:border-blue-500"
                  placeholder="Enter username"
                />
              </div>
              <div>
                <label className="block text-sm font-medium text-gray-300 mb-1">Email *</label>
                <input
                  type="email"
                  value={userFormData.email}
                  onChange={(e) => handleUserFormChange('email', e.target.value)}
                  className="w-full px-3 py-2 bg-[#1a1a1a] border border-gray-600 rounded-lg text-white placeholder-gray-400 focus:outline-none focus:border-blue-500"
                  placeholder="Enter email"
                />
              </div>
              <div>
                <label className="block text-sm font-medium text-gray-300 mb-1">First Name *</label>
                <input
                  type="text"
                  value={userFormData.first_name}
                  onChange={(e) => handleUserFormChange('first_name', e.target.value)}
                  className="w-full px-3 py-2 bg-[#1a1a1a] border border-gray-600 rounded-lg text-white placeholder-gray-400 focus:outline-none focus:border-blue-500"
                  placeholder="Enter first name"
                />
              </div>
              <div>
                <label className="block text-sm font-medium text-gray-300 mb-1">Last Name *</label>
                <input
                  type="text"
                  value={userFormData.last_name}
                  onChange={(e) => handleUserFormChange('last_name', e.target.value)}
                  className="w-full px-3 py-2 bg-[#1a1a1a] border border-gray-600 rounded-lg text-white placeholder-gray-400 focus:outline-none focus:border-blue-500"
                  placeholder="Enter last name"
                />
              </div>
              <div>
                <label className="block text-sm font-medium text-gray-300 mb-1">Password Hash *</label>
                <input
                  type="password"
                  value={userFormData.password_hash}
                  onChange={(e) => handleUserFormChange('password_hash', e.target.value)}
                  className="w-full px-3 py-2 bg-[#1a1a1a] border border-gray-600 rounded-lg text-white placeholder-gray-400 focus:outline-none focus:border-blue-500"
                  placeholder="Enter password"
                />
              </div>
              <div>
                <label className="block text-sm font-medium text-gray-300 mb-1">Role *</label>
                <select
                  value={userFormData.role}
                  onChange={(e) => handleUserFormChange('role', e.target.value)}
                  className="w-full px-3 py-2 bg-[#1a1a1a] border border-gray-600 rounded-lg text-white focus:outline-none focus:border-blue-500"
                >
                  <option value="">Select role</option>
                  <option value="admin">Admin</option>
                  <option value="doctor">Doctor</option>
                  <option value="nurse">Nurse</option>
                  <option value="staff">Staff</option>
                </select>
              </div>
              <div>
                <label className="block text-sm font-medium text-gray-300 mb-1">Phone</label>
                <input
                  type="tel"
                  value={userFormData.phone}
                  onChange={(e) => handleUserFormChange('phone', e.target.value)}
                  className="w-full px-3 py-2 bg-[#1a1a1a] border border-gray-600 rounded-lg text-white placeholder-gray-400 focus:outline-none focus:border-blue-500"
                  placeholder="Enter phone number"
                />
              </div>
              <div>
                <label className="block text-sm font-medium text-gray-300 mb-1">Active Status</label>
                <select
                  value={userFormData.is_active ? "true" : "false"}
                  onChange={(e) => handleUserFormChange('is_active', e.target.value === "true")}
                  className="w-full px-3 py-2 bg-[#1a1a1a] border border-gray-600 rounded-lg text-white focus:outline-none focus:border-blue-500"
                >
                  <option value="true">Active</option>
                  <option value="false">Inactive</option>
                </select>
              </div>
            </div>
            <div className="border-t border-gray-700 px-6 py-4 flex justify-end space-x-3">
              <button onClick={closeUserForm} disabled={isSubmittingUser} className="px-4 py-2 text-gray-400 hover:text-white transition-colors disabled:opacity-50">Cancel</button>
              <button onClick={submitUser} disabled={isSubmittingUser} className="px-6 py-2 bg-blue-600 hover:bg-blue-700 text-white rounded-lg transition-colors disabled:opacity-50 disabled:cursor-not-allowed flex items-center space-x-2">
                {isSubmittingUser ? (<><div className="w-4 h-4 border-2 border-white border-t-transparent rounded-full animate-spin" /><span>Creating User...</span></>) : (<><CheckCircle className="w-4 h-4" /><span>Create User</span></>)}
              </button>
            </div>
          </div>
        </div>
      )}

      {/* Staff Creation Form Popup */}
      {showStaffForm && (
        <div className="fixed inset-0 bg-black bg-opacity-50 flex items-center justify-center z-50 p-2 sm:p-4">
          <div className="bg-[#2a2a2a] rounded-lg w-full max-w-3xl max-h-[95vh] sm:max-h-[90vh] overflow-y-auto mx-2 sm:mx-0">
            <div className="border-b border-gray-700 px-4 sm:px-6 py-3 sm:py-4">
              <div className="flex items-center justify-between">
                <h2 className="text-lg sm:text-xl font-semibold text-white">Staff Creation Form</h2>
                <button onClick={closeStaffForm} className="text-gray-400 hover:text-white p-1">
                  <X className="w-5 h-5 sm:w-6 sm:h-6" />
                </button>
              </div>
            </div>
            <div className="px-4 sm:px-6 py-4">
              <div className="grid grid-cols-1 md:grid-cols-2 gap-4">
                <div className="space-y-4">
                  <div>
                    <label className="block text-sm font-medium text-gray-300 mb-1">Select User *</label>
                    <select
                      value={staffFormData.user_id}
                      onChange={(e) => handleStaffFormChange('user_id', e.target.value)}
                      className="w-full px-3 py-3 sm:py-2 bg-[#1a1a1a] border border-gray-600 rounded-lg text-white focus:outline-none focus:border-blue-500 text-base sm:text-sm"
                      disabled={loadingDropdowns}
                    >
                      <option value="">
                        {loadingDropdowns ? 'Loading users...' : 'Select a user'}
                      </option>
                      {Array.isArray(userOptions) ? userOptions.map(user => (
                        <option key={user.id} value={user.id}>
                          {user.first_name} {user.last_name} ({user.username}) - {user.role}
                        </option>
                      )) : []}
                    </select>
                    <p className="text-xs text-gray-400 mt-1">Choose which user this staff record belongs to</p>
                  </div>
                  <div>
                    <label className="block text-sm font-medium text-gray-300 mb-1">Employee ID *</label>
                    <input
                      type="text"
                      value={staffFormData.employee_id}
                      onChange={(e) => handleStaffFormChange('employee_id', e.target.value)}
                      className="w-full px-3 py-2 bg-[#1a1a1a] border border-gray-600 rounded-lg text-white placeholder-gray-400 focus:outline-none focus:border-blue-500"
                      placeholder="Employee ID (e.g., EMP001)"
                    />
                  </div>
                  <div>
                    <label className="block text-sm font-medium text-gray-300 mb-1">Select Department *</label>
                    <select
                      value={staffFormData.department_id}
                      onChange={(e) => handleStaffFormChange('department_id', e.target.value)}
                      className="w-full px-3 py-3 sm:py-2 bg-[#1a1a1a] border border-gray-600 rounded-lg text-white focus:outline-none focus:border-blue-500 text-base sm:text-sm"
                    >
                      <option value="">Select a department</option>
                      {Array.isArray(departmentOptions) ? departmentOptions.map(dept => (
                        <option key={dept.id} value={dept.id}>
                          {dept.name} (Floor {dept.floor_number || 'N/A'})
                        </option>
                      )) : []}
                    </select>
                    <p className="text-xs text-gray-400 mt-1">Choose which department this staff member works in</p>
                  </div>
                  <div>
                    <label className="block text-sm font-medium text-gray-300 mb-1">Position *</label>
                    <select
                      value={staffFormData.position}
                      onChange={(e) => handleStaffFormChange('position', e.target.value)}
                      className="w-full px-3 py-2 bg-[#1a1a1a] border border-gray-600 rounded-lg text-white focus:outline-none focus:border-blue-500"
                    >
                      <option value="">Select position</option>
                      <option value="Doctor">Doctor</option>
                      <option value="Nurse">Nurse</option>
                      <option value="Physician Assistant">Physician Assistant</option>
                      <option value="Medical Technician">Medical Technician</option>
                      <option value="Radiologist">Radiologist</option>
                      <option value="Pharmacist">Pharmacist</option>
                      <option value="Lab Technician">Lab Technician</option>
                      <option value="Receptionist">Receptionist</option>
                      <option value="Administrator">Administrator</option>
                      <option value="Other">Other</option>
                    </select>
                  </div>
                </div>
                <div className="space-y-4">
                  <div>
                    <label className="block text-sm font-medium text-gray-300 mb-1">Specialization</label>
                    <input
                      type="text"
                      value={staffFormData.specialization}
                      onChange={(e) => handleStaffFormChange('specialization', e.target.value)}
                      className="w-full px-3 py-2 bg-[#1a1a1a] border border-gray-600 rounded-lg text-white placeholder-gray-400 focus:outline-none focus:border-blue-500"
                      placeholder="Medical specialization"
                    />
                  </div>
                  <div>
                    <label className="block text-sm font-medium text-gray-300 mb-1">License Number</label>
                    <input
                      type="text"
                      value={staffFormData.license_number}
                      onChange={(e) => handleStaffFormChange('license_number', e.target.value)}
                      className="w-full px-3 py-2 bg-[#1a1a1a] border border-gray-600 rounded-lg text-white placeholder-gray-400 focus:outline-none focus:border-blue-500"
                      placeholder="Professional license number"
                    />
                  </div>
                  <div>
                    <label className="block text-sm font-medium text-gray-300 mb-1">Hire Date *</label>
                    <input
                      type="date"
                      value={staffFormData.hire_date}
                      onChange={(e) => handleStaffFormChange('hire_date', e.target.value)}
                      className="w-full px-3 py-2 bg-[#1a1a1a] border border-gray-600 rounded-lg text-white placeholder-gray-400 focus:outline-none focus:border-blue-500"
                    />
                  </div>
                  <div>
                    <label className="block text-sm font-medium text-gray-300 mb-1">Salary</label>
                    <input
                      type="number"
                      step="0.01"
                      value={staffFormData.salary}
                      onChange={(e) => handleStaffFormChange('salary', e.target.value)}
                      className="w-full px-3 py-2 bg-[#1a1a1a] border border-gray-600 rounded-lg text-white placeholder-gray-400 focus:outline-none focus:border-blue-500"
                      placeholder="Annual salary"
                    />
                  </div>
                  <div>
                    <label className="block text-sm font-medium text-gray-300 mb-1">Shift Pattern</label>
                    <select
                      value={staffFormData.shift_pattern}
                      onChange={(e) => handleStaffFormChange('shift_pattern', e.target.value)}
                      className="w-full px-3 py-2 bg-[#1a1a1a] border border-gray-600 rounded-lg text-white focus:outline-none focus:border-blue-500"
                    >
                      <option value="">Select shift pattern</option>
                      <option value="day">Day</option>
                      <option value="night">Night</option>
                      <option value="rotating">Rotating</option>
                    </select>
                  </div>
                  <div>
                    <label className="block text-sm font-medium text-gray-300 mb-1">Status</label>
                    <select
                      value={staffFormData.status}
                      onChange={(e) => handleStaffFormChange('status', e.target.value)}
                      className="w-full px-3 py-2 bg-[#1a1a1a] border border-gray-600 rounded-lg text-white focus:outline-none focus:border-blue-500"
                    >
                      <option value="active">Active</option>
                      <option value="inactive">Inactive</option>
                      <option value="on_leave">On Leave</option>
                    </select>
                  </div>
                </div>
              </div>
            </div>
            <div className="border-t border-gray-700 px-4 sm:px-6 py-4 flex flex-col sm:flex-row justify-end space-y-2 sm:space-y-0 sm:space-x-3">
              <button 
                onClick={closeStaffForm} 
                disabled={isSubmittingStaff} 
                className="px-4 py-3 sm:py-2 text-gray-400 hover:text-white transition-colors disabled:opacity-50 text-base sm:text-sm"
              >
                Cancel
              </button>
              <button 
                onClick={submitStaff} 
                disabled={isSubmittingStaff} 
                className="px-6 py-3 sm:py-2 bg-blue-600 hover:bg-blue-700 text-white rounded-lg transition-colors disabled:opacity-50 disabled:cursor-not-allowed flex items-center justify-center space-x-2 text-base sm:text-sm"
              >
                {isSubmittingStaff ? (<><div className="w-4 h-4 border-2 border-white border-t-transparent rounded-full animate-spin" /><span>Creating Staff...</span></>) : (<><CheckCircle className="w-4 h-4" /><span>Create Staff</span></>)}
              </button>
            </div>
          </div>
        </div>
      )}

      {/* Room Creation Form Popup */}
      {showRoomForm && (
        <div className="fixed inset-0 bg-black bg-opacity-50 flex items-center justify-center z-50 p-4">
          <div className="bg-[#2a2a2a] rounded-lg w-full max-w-2xl max-h-[90vh] overflow-y-auto">
            <div className="border-b border-gray-700 px-6 py-4">
              <div className="flex items-center justify-between">
                <h2 className="text-xl font-semibold text-white">Room Creation Form</h2>
                <button onClick={closeRoomForm} className="text-gray-400 hover:text-white">
                  <X className="w-6 h-6" />
                </button>
              </div>
            </div>
            <div className="px-6 py-4 space-y-4">
              <div>
                <label className="block text-sm font-medium text-gray-300 mb-1">Room Number *</label>
                <input
                  type="text"
                  value={roomFormData.room_number}
                  onChange={(e) => handleRoomFormChange('room_number', e.target.value)}
                  className="w-full px-3 py-2 bg-[#1a1a1a] border border-gray-600 rounded-lg text-white placeholder-gray-400 focus:outline-none focus:border-blue-500"
                  placeholder="e.g., R101"
                />
              </div>
              <div>
                <label className="block text-sm font-medium text-gray-300 mb-1">Room Type *</label>
                <select
                  value={roomFormData.room_type}
                  onChange={(e) => handleRoomFormChange('room_type', e.target.value)}
                  className="w-full px-3 py-2 bg-[#1a1a1a] border border-gray-600 rounded-lg text-white focus:outline-none focus:border-blue-500"
                >
                  <option value="">Select room type</option>
                  <option value="patient">Patient Room</option>
                  <option value="icu">ICU</option>
                  <option value="operation">Operation Theater</option>
                  <option value="emergency">Emergency Room</option>
                </select>
              </div>
              <div>
                <label className="block text-sm font-medium text-gray-300 mb-1">Capacity</label>
                <input
                  type="number"
                  value={roomFormData.capacity}
                  onChange={(e) => handleRoomFormChange('capacity', e.target.value)}
                  className="w-full px-3 py-2 bg-[#1a1a1a] border border-gray-600 rounded-lg text-white placeholder-gray-400 focus:outline-none focus:border-blue-500"
                  placeholder="Number of beds"
                />
              </div>
              <div>
                <label className="block text-sm font-medium text-gray-300 mb-1">Select Department *</label>
                <select
                  value={roomFormData.department_id}
                  onChange={(e) => handleRoomFormChange('department_id', e.target.value)}
                  className="w-full px-3 py-2 bg-[#1a1a1a] border border-gray-600 rounded-lg text-white focus:outline-none focus:border-blue-500"
                >
                  <option value="">Select a department</option>
                  {Array.isArray(departmentOptions) ? departmentOptions.map(dept => (
                    <option key={dept.id} value={dept.id}>
                      {dept.name} (Floor {dept.floor_number || 'N/A'})
                    </option>
                  )) : []}
                </select>
                <p className="text-xs text-gray-400 mt-1">Choose which department this room belongs to</p>
              </div>
              <div>
                <label className="block text-sm font-medium text-gray-300 mb-1">Floor Number</label>
                <input
                  type="number"
                  value={roomFormData.floor_number}
                  onChange={(e) => handleRoomFormChange('floor_number', e.target.value)}
                  className="w-full px-3 py-2 bg-[#1a1a1a] border border-gray-600 rounded-lg text-white placeholder-gray-400 focus:outline-none focus:border-blue-500"
                  placeholder="Floor number"
                />
              </div>
            </div>
            <div className="border-t border-gray-700 px-6 py-4 flex justify-end space-x-3">
              <button onClick={closeRoomForm} disabled={isSubmittingRoom} className="px-4 py-2 text-gray-400 hover:text-white transition-colors disabled:opacity-50">Cancel</button>
              <button onClick={submitRoom} disabled={isSubmittingRoom} className="px-6 py-2 bg-blue-600 hover:bg-blue-700 text-white rounded-lg transition-colors disabled:opacity-50 disabled:cursor-not-allowed flex items-center space-x-2">
                {isSubmittingRoom ? (<><div className="w-4 h-4 border-2 border-white border-t-transparent rounded-full animate-spin" /><span>Creating Room...</span></>) : (<><CheckCircle className="w-4 h-4" /><span>Create Room</span></>)}
              </button>
            </div>
          </div>
        </div>
      )}

      {/* Bed Creation Form Popup */}
      {showBedForm && (
        <div className="fixed inset-0 bg-black bg-opacity-50 flex items-center justify-center z-50 p-4">
          <div className="bg-[#2a2a2a] rounded-lg w-full max-w-2xl max-h-[90vh] overflow-y-auto">
            <div className="border-b border-gray-700 px-6 py-4">
              <div className="flex items-center justify-between">
                <h2 className="text-xl font-semibold text-white">Bed Creation Form</h2>
                <button onClick={closeBedForm} className="text-gray-400 hover:text-white">
                  <X className="w-6 h-6" />
                </button>
              </div>
            </div>
            <div className="px-6 py-4 space-y-4">
              <div>
                <label className="block text-sm font-medium text-gray-300 mb-1">Bed Number *</label>
                <input
                  type="text"
                  value={bedFormData.bed_number}
                  onChange={(e) => handleBedFormChange('bed_number', e.target.value)}
                  className="w-full px-3 py-2 bg-[#1a1a1a] border border-gray-600 rounded-lg text-white placeholder-gray-400 focus:outline-none focus:border-blue-500"
                  placeholder="e.g., B101"
                />
              </div>
              <div>
                <label className="block text-sm font-medium text-gray-300 mb-1">Select Room *</label>
                <select
                  value={bedFormData.room_id}
                  onChange={(e) => handleBedFormChange('room_id', e.target.value)}
                  className="w-full px-3 py-2 bg-[#1a1a1a] border border-gray-600 rounded-lg text-white focus:outline-none focus:border-blue-500"
                  onFocus={() => console.log('🚪 Room dropdown focused. Available rooms:', roomOptions)}
                >
                  <option value="">Select a room ({roomOptions?.length || 0} available)</option>
                  {Array.isArray(roomOptions) ? roomOptions.map(room => (
                    <option key={room.id} value={room.id}>
                      Room {room.room_number} ({room.room_type}) - Floor {room.floor_number || 'N/A'}
                    </option>
                  )) : []}
                </select>
                <p className="text-xs text-gray-400 mt-1">Choose which room this bed will be placed in</p>
              </div>
              <div>
                <label className="block text-sm font-medium text-gray-300 mb-1">Bed Type</label>
                <select
                  value={bedFormData.bed_type}
                  onChange={(e) => handleBedFormChange('bed_type', e.target.value)}
                  className="w-full px-3 py-2 bg-[#1a1a1a] border border-gray-600 rounded-lg text-white focus:outline-none focus:border-blue-500"
                >
                  <option value="">Select bed type</option>
                  <option value="standard">Standard</option>
                  <option value="icu">ICU</option>
                  <option value="pediatric">Pediatric</option>
                  <option value="maternity">Maternity</option>
                </select>
              </div>
              <div>
                <label className="block text-sm font-medium text-gray-300 mb-1">Status</label>
                <select
                  value={bedFormData.status}
                  onChange={(e) => handleBedFormChange('status', e.target.value)}
                  className="w-full px-3 py-2 bg-[#1a1a1a] border border-gray-600 rounded-lg text-white focus:outline-none focus:border-blue-500"
                >
                  <option value="">Select status</option>
                  <option value="available">Available</option>
                  <option value="occupied">Occupied</option>
                  <option value="maintenance">Maintenance</option>
                  <option value="reserved">Reserved</option>
                </select>
              </div>
            </div>
            <div className="border-t border-gray-700 px-6 py-4 flex justify-end space-x-3">
              <button onClick={closeBedForm} disabled={isSubmittingBed} className="px-4 py-2 text-gray-400 hover:text-white transition-colors disabled:opacity-50">Cancel</button>
              <button onClick={submitBed} disabled={isSubmittingBed} className="px-6 py-2 bg-blue-600 hover:bg-blue-700 text-white rounded-lg transition-colors disabled:opacity-50 disabled:cursor-not-allowed flex items-center space-x-2">
                {isSubmittingBed ? (<><div className="w-4 h-4 border-2 border-white border-t-transparent rounded-full animate-spin" /><span>Creating Bed...</span></>) : (<><CheckCircle className="w-4 h-4" /><span>Create Bed</span></>)}
              </button>
            </div>
          </div>
        </div>
      )}

      {/* Equipment Creation Form Popup */}
      {showEquipmentForm && (
        <div className="fixed inset-0 bg-black bg-opacity-50 flex items-center justify-center z-50 p-4">
          <div className="bg-[#2a2a2a] rounded-lg w-full max-w-3xl max-h-[90vh] overflow-y-auto">
            <div className="border-b border-gray-700 px-6 py-4">
              <div className="flex items-center justify-between">
                <h2 className="text-xl font-semibold text-white">Equipment Creation Form</h2>
                <button onClick={closeEquipmentForm} className="text-gray-400 hover:text-white">
                  <X className="w-6 h-6" />
                </button>
              </div>
            </div>
            <div className="px-6 py-4">
              <div className="grid grid-cols-1 md:grid-cols-2 gap-4">
                <div className="space-y-4">
                  <div>
                    <label className="block text-sm font-medium text-gray-300 mb-1">Equipment ID * 
                      <span className="text-xs text-gray-400">(e.g., EQ001, EQ002)</span>
                    </label>
                    <input
                      type="text"
                      value={equipmentFormData.equipment_id}
                      onChange={(e) => handleEquipmentFormChange('equipment_id', e.target.value)}
                      className="w-full px-3 py-2 bg-[#1a1a1a] border border-gray-600 rounded-lg text-white placeholder-gray-400 focus:outline-none focus:border-blue-500"
                      placeholder="EQ001"
                    />
                  </div>
                  <div>
                    <label className="block text-sm font-medium text-gray-300 mb-1">Equipment Name *</label>
                    <input
                      type="text"
                      value={equipmentFormData.name}
                      onChange={(e) => handleEquipmentFormChange('name', e.target.value)}
                      className="w-full px-3 py-2 bg-[#1a1a1a] border border-gray-600 rounded-lg text-white placeholder-gray-400 focus:outline-none focus:border-blue-500"
                      placeholder="e.g., X-Ray Machine"
                    />
                  </div>
                  <div>
                    <label className="block text-sm font-medium text-gray-300 mb-1">Select Equipment Category *</label>
                    <select
                      value={equipmentFormData.category_id}
                      onChange={(e) => handleEquipmentFormChange('category_id', e.target.value)}
                      className="w-full px-3 py-2 bg-[#1a1a1a] border border-gray-600 rounded-lg text-white focus:outline-none focus:border-blue-500"
                    >
                      <option value="">Select a category</option>
                      {Array.isArray(equipmentCategoryOptions) ? equipmentCategoryOptions.map(category => (
                        <option key={category.id} value={category.id}>
                          {category.name}
                        </option>
                      )) : []}
                    </select>
                    <p className="text-xs text-gray-400 mt-1">Choose the equipment category</p>
                  </div>
                  <div>
                    <label className="block text-sm font-medium text-gray-300 mb-1">Serial Number</label>
                    <input
                      type="text"
                      value={equipmentFormData.serial_number}
                      onChange={(e) => handleEquipmentFormChange('serial_number', e.target.value)}
                      className="w-full px-3 py-2 bg-[#1a1a1a] border border-gray-600 rounded-lg text-white placeholder-gray-400 focus:outline-none focus:border-blue-500"
                      placeholder="Equipment serial number"
                    />
                  </div>
                </div>
                <div className="space-y-4">
                  <div>
                    <label className="block text-sm font-medium text-gray-300 mb-1">Model</label>
                    <input
                      type="text"
                      value={equipmentFormData.model}
                      onChange={(e) => handleEquipmentFormChange('model', e.target.value)}
                      className="w-full px-3 py-2 bg-[#1a1a1a] border border-gray-600 rounded-lg text-white placeholder-gray-400 focus:outline-none focus:border-blue-500"
                      placeholder="Equipment model"
                    />
                  </div>
                  <div>
                    <label className="block text-sm font-medium text-gray-300 mb-1">Purchase Date</label>
                    <input
                      type="date"
                      value={equipmentFormData.purchase_date}
                      onChange={(e) => handleEquipmentFormChange('purchase_date', e.target.value)}
                      className="w-full px-3 py-2 bg-[#1a1a1a] border border-gray-600 rounded-lg text-white placeholder-gray-400 focus:outline-none focus:border-blue-500"
                    />
                  </div>
                  <div>
                    <label className="block text-sm font-medium text-gray-300 mb-1">Location</label>
                    <input
                      type="text"
                      value={equipmentFormData.location}
                      onChange={(e) => handleEquipmentFormChange('location', e.target.value)}
                      className="w-full px-3 py-2 bg-[#1a1a1a] border border-gray-600 rounded-lg text-white placeholder-gray-400 focus:outline-none focus:border-blue-500"
                      placeholder="Equipment location"
                    />
                  </div>
                  <div>
                    <label className="block text-sm font-medium text-gray-300 mb-1">Manufacturer</label>
                    <input
                      type="text"
                      value={equipmentFormData.manufacturer}
                      onChange={(e) => handleEquipmentFormChange('manufacturer', e.target.value)}
                      className="w-full px-3 py-2 bg-[#1a1a1a] border border-gray-600 rounded-lg text-white placeholder-gray-400 focus:outline-none focus:border-blue-500"
                      placeholder="Manufacturer name"
                    />
                  </div>
                  <div>
                    <label className="block text-sm font-medium text-gray-300 mb-1">Warranty Expiry</label>
                    <input
                      type="date"
                      value={equipmentFormData.warranty_expiry}
                      onChange={(e) => handleEquipmentFormChange('warranty_expiry', e.target.value)}
                      className="w-full px-3 py-2 bg-[#1a1a1a] border border-gray-600 rounded-lg text-white placeholder-gray-400 focus:outline-none focus:border-blue-500"
                    />
                  </div>
                  <div>
                    <label className="block text-sm font-medium text-gray-300 mb-1">Status</label>
                    <select
                      value={equipmentFormData.status}
                      onChange={(e) => handleEquipmentFormChange('status', e.target.value)}
                      className="w-full px-3 py-2 bg-[#1a1a1a] border border-gray-600 rounded-lg text-white focus:outline-none focus:border-blue-500"
                    >
                      <option value="">Select status</option>
                      <option value="operational">Operational</option>
                      <option value="maintenance">Maintenance</option>
                      <option value="out_of_order">Out of Order</option>
                      <option value="retired">Retired</option>
                    </select>
                  </div>
                  <div>
                    <label className="block text-sm font-medium text-gray-300 mb-1">Price</label>
                    <input
                      type="number"
                      step="0.01"
                      value={equipmentFormData.price}
                      onChange={(e) => handleEquipmentFormChange('price', e.target.value)}
                      className="w-full px-3 py-2 bg-[#1a1a1a] border border-gray-600 rounded-lg text-white placeholder-gray-400 focus:outline-none focus:border-blue-500"
                      placeholder="Purchase price"
                    />
                  </div>
                  <div>
                    <label className="block text-sm font-medium text-gray-300 mb-1">Select Department</label>
                    <select
                      value={equipmentFormData.department_id}
                      onChange={(e) => handleEquipmentFormChange('department_id', e.target.value)}
                      className="w-full px-3 py-2 bg-[#1a1a1a] border border-gray-600 rounded-lg text-white focus:outline-none focus:border-blue-500"
                    >
                      <option value="">Select a department (optional)</option>
                      {Array.isArray(departmentOptions) ? departmentOptions.map(dept => (
                        <option key={dept.id} value={dept.id}>
                          {dept.name} (Floor {dept.floor_number || 'N/A'})
                        </option>
                      )) : []}
                    </select>
                    <p className="text-xs text-gray-400 mt-1">Choose which department will use this equipment</p>
                  </div>
                  <div>
                    <label className="block text-sm font-medium text-gray-300 mb-1">Last Maintenance</label>
                    <input
                      type="date"
                      value={equipmentFormData.last_maintenance}
                      onChange={(e) => handleEquipmentFormChange('last_maintenance', e.target.value)}
                      className="w-full px-3 py-2 bg-[#1a1a1a] border border-gray-600 rounded-lg text-white placeholder-gray-400 focus:outline-none focus:border-blue-500"
                    />
                  </div>
                  <div>
                    <label className="block text-sm font-medium text-gray-300 mb-1">Next Maintenance</label>
                    <input
                      type="date"
                      value={equipmentFormData.next_maintenance}
                      onChange={(e) => handleEquipmentFormChange('next_maintenance', e.target.value)}
                      className="w-full px-3 py-2 bg-[#1a1a1a] border border-gray-600 rounded-lg text-white placeholder-gray-400 focus:outline-none focus:border-blue-500"
                    />
                  </div>
                  <div>
                    <label className="block text-sm font-medium text-gray-300 mb-1">Notes</label>
                    <textarea
                      value={equipmentFormData.notes}
                      onChange={(e) => handleEquipmentFormChange('notes', e.target.value)}
                      className="w-full px-3 py-2 bg-[#1a1a1a] border border-gray-600 rounded-lg text-white placeholder-gray-400 focus:outline-none focus:border-blue-500"
                      rows="3"
                      placeholder="Additional notes"
                    />
                  </div>
                </div>
              </div>
            </div>
            <div className="border-t border-gray-700 px-6 py-4 flex justify-end space-x-3">
              <button onClick={closeEquipmentForm} disabled={isSubmittingEquipment} className="px-4 py-2 text-gray-400 hover:text-white transition-colors disabled:opacity-50">Cancel</button>
              <button onClick={submitEquipment} disabled={isSubmittingEquipment} className="px-6 py-2 bg-blue-600 hover:bg-blue-700 text-white rounded-lg transition-colors disabled:opacity-50 disabled:cursor-not-allowed flex items-center space-x-2">
                {isSubmittingEquipment ? (<><div className="w-4 h-4 border-2 border-white border-t-transparent rounded-full animate-spin" /><span>Creating Equipment...</span></>) : (<><CheckCircle className="w-4 h-4" /><span>Create Equipment</span></>)}
              </button>
            </div>
          </div>
        </div>
      )}

      {/* Supply Creation Form Popup */}
      {showSupplyForm && (
        <div className="fixed inset-0 bg-black bg-opacity-50 flex items-center justify-center z-50 p-4">
          <div className="bg-[#2a2a2a] rounded-lg w-full max-w-3xl max-h-[90vh] overflow-y-auto">
            <div className="border-b border-gray-700 px-6 py-4">
              <div className="flex items-center justify-between">
                <h2 className="text-xl font-semibold text-white">Supply Creation Form</h2>
                <button onClick={closeSupplyForm} className="text-gray-400 hover:text-white">
                  <X className="w-6 h-6" />
                </button>
              </div>
            </div>
            <div className="px-6 py-4">
              <div className="grid grid-cols-1 md:grid-cols-2 gap-4">
                <div className="space-y-4">
                  <div>
                    <label className="block text-sm font-medium text-gray-300 mb-1">Item Code * 
                      <span className="text-xs text-gray-400">(e.g., SUP001, MED001)</span>
                    </label>
                    <input
                      type="text"
                      value={supplyFormData.item_code}
                      onChange={(e) => handleSupplyFormChange('item_code', e.target.value)}
                      className="w-full px-3 py-2 bg-[#1a1a1a] border border-gray-600 rounded-lg text-white placeholder-gray-400 focus:outline-none focus:border-blue-500"
                      placeholder="SUP001"
                    />
                  </div>
                  <div>
                    <label className="block text-sm font-medium text-gray-300 mb-1">Supply Name *</label>
                    <input
                      type="text"
                      value={supplyFormData.name}
                      onChange={(e) => handleSupplyFormChange('name', e.target.value)}
                      className="w-full px-3 py-2 bg-[#1a1a1a] border border-gray-600 rounded-lg text-white placeholder-gray-400 focus:outline-none focus:border-blue-500"
                      placeholder="e.g., Surgical Gloves"
                    />
                  </div>
                  <div>
                    <label className="block text-sm font-medium text-gray-300 mb-1">Select Supply Category *</label>
                    <select
                      value={supplyFormData.category_id}
                      onChange={(e) => handleSupplyFormChange('category_id', e.target.value)}
                      className="w-full px-3 py-2 bg-[#1a1a1a] border border-gray-600 rounded-lg text-white focus:outline-none focus:border-blue-500"
                    >
                      <option value="">Select a category</option>
                      {Array.isArray(supplyCategoryOptions) ? supplyCategoryOptions.map(category => (
                        <option key={category.id} value={category.id}>
                          {category.name}
                        </option>
                      )) : []}
                    </select>
                    <p className="text-xs text-gray-400 mt-1">Choose the supply category</p>
                  </div>
                  <div>
                    <label className="block text-sm font-medium text-gray-300 mb-1">Current Stock</label>
                    <input
                      type="number"
                      value={supplyFormData.current_stock}
                      onChange={(e) => handleSupplyFormChange('current_stock', e.target.value)}
                      className="w-full px-3 py-2 bg-[#1a1a1a] border border-gray-600 rounded-lg text-white placeholder-gray-400 focus:outline-none focus:border-blue-500"
                      placeholder="Current stock quantity"
                    />
                  </div>
                  <div>
                    <label className="block text-sm font-medium text-gray-300 mb-1">Minimum Stock Level</label>
                    <input
                      type="number"
                      value={supplyFormData.minimum_stock_level}
                      onChange={(e) => handleSupplyFormChange('minimum_stock_level', e.target.value)}
                      className="w-full px-3 py-2 bg-[#1a1a1a] border border-gray-600 rounded-lg text-white placeholder-gray-400 focus:outline-none focus:border-blue-500"
                      placeholder="Minimum stock level"
                    />
                  </div>
                </div>
                <div className="space-y-4">
                  <div>
                    <label className="block text-sm font-medium text-gray-300 mb-1">Unit of Measure *</label>
                    <input
                      type="text"
                      value={supplyFormData.unit_of_measure}
                      onChange={(e) => handleSupplyFormChange('unit_of_measure', e.target.value)}
                      className="w-full px-3 py-2 bg-[#1a1a1a] border border-gray-600 rounded-lg text-white placeholder-gray-400 focus:outline-none focus:border-blue-500"
                      placeholder="e.g., pieces, boxes, liters"
                    />
                  </div>
                  <div>
                    <label className="block text-sm font-medium text-gray-300 mb-1">Supplier</label>
                    <input
                      type="text"
                      value={supplyFormData.supplier}
                      onChange={(e) => handleSupplyFormChange('supplier', e.target.value)}
                      className="w-full px-3 py-2 bg-[#1a1a1a] border border-gray-600 rounded-lg text-white placeholder-gray-400 focus:outline-none focus:border-blue-500"
                      placeholder="Supplier name"
                    />
                  </div>
                  <div>
                    <label className="block text-sm font-medium text-gray-300 mb-1">Unit Cost</label>
                    <input
                      type="number"
                      step="0.01"
                      value={supplyFormData.unit_cost}
                      onChange={(e) => handleSupplyFormChange('unit_cost', e.target.value)}
                      className="w-full px-3 py-2 bg-[#1a1a1a] border border-gray-600 rounded-lg text-white placeholder-gray-400 focus:outline-none focus:border-blue-500"
                      placeholder="Cost per unit"
                    />
                  </div>
                  <div>
                    <label className="block text-sm font-medium text-gray-300 mb-1">Expiry Date</label>
                    <input
                      type="date"
                      value={supplyFormData.expiry_date}
                      onChange={(e) => handleSupplyFormChange('expiry_date', e.target.value)}
                      className="w-full px-3 py-2 bg-[#1a1a1a] border border-gray-600 rounded-lg text-white placeholder-gray-400 focus:outline-none focus:border-blue-500"
                    />
                  </div>
                  <div>
                    <label className="block text-sm font-medium text-gray-300 mb-1">Maximum Stock Level</label>
                    <input
                      type="number"
                      value={supplyFormData.maximum_stock_level}
                      onChange={(e) => handleSupplyFormChange('maximum_stock_level', e.target.value)}
                      className="w-full px-3 py-2 bg-[#1a1a1a] border border-gray-600 rounded-lg text-white placeholder-gray-400 focus:outline-none focus:border-blue-500"
                      placeholder="Maximum stock level"
                    />
                  </div>
                  <div>
                    <label className="block text-sm font-medium text-gray-300 mb-1">Location</label>
                    <input
                      type="text"
                      value={supplyFormData.location}
                      onChange={(e) => handleSupplyFormChange('location', e.target.value)}
                      className="w-full px-3 py-2 bg-[#1a1a1a] border border-gray-600 rounded-lg text-white placeholder-gray-400 focus:outline-none focus:border-blue-500"
                      placeholder="Storage location"
                    />
                  </div>
                  <div>
                    <label className="block text-sm font-medium text-gray-300 mb-1">Description</label>
                    <textarea
                      value={supplyFormData.description}
                      onChange={(e) => handleSupplyFormChange('description', e.target.value)}
                      className="w-full px-3 py-2 bg-[#1a1a1a] border border-gray-600 rounded-lg text-white placeholder-gray-400 focus:outline-none focus:border-blue-500"
                      placeholder="Supply description"
                      rows="3"
                    />
                  </div>
                </div>
              </div>
            </div>
            <div className="border-t border-gray-700 px-6 py-4 flex justify-end space-x-3">
              <button onClick={closeSupplyForm} disabled={isSubmittingSupply} className="px-4 py-2 text-gray-400 hover:text-white transition-colors disabled:opacity-50">Cancel</button>
              <button onClick={submitSupply} disabled={isSubmittingSupply} className="px-6 py-2 bg-blue-600 hover:bg-blue-700 text-white rounded-lg transition-colors disabled:opacity-50 disabled:cursor-not-allowed flex items-center space-x-2">
                {isSubmittingSupply ? (<><div className="w-4 h-4 border-2 border-white border-t-transparent rounded-full animate-spin" /><span>Creating Supply...</span></>) : (<><CheckCircle className="w-4 h-4" /><span>Create Supply</span></>)}
              </button>
            </div>
          </div>
        </div>
      )}

      {/* Legacy User Creation Form Popup */}
      {showLegacyUserForm && (
        <div className="fixed inset-0 bg-black bg-opacity-50 flex items-center justify-center z-50 p-4">
          <div className="bg-[#2a2a2a] rounded-lg w-full max-w-2xl max-h-[90vh] overflow-y-auto">
            <div className="border-b border-gray-700 px-6 py-4">
              <div className="flex items-center justify-between">
                <h2 className="text-xl font-semibold text-white">Legacy User Creation Form</h2>
                <button onClick={closeLegacyUserForm} className="text-gray-400 hover:text-white">
                  <X className="w-6 h-6" />
                </button>
              </div>
            </div>
            <div className="px-6 py-4 space-y-4">
              <div>
                <label className="block text-sm font-medium text-gray-300 mb-1">Name *</label>
                <input
                  type="text"
                  value={legacyUserFormData.name}
                  onChange={(e) => handleLegacyUserFormChange('name', e.target.value)}
                  className="w-full px-3 py-2 bg-[#1a1a1a] border border-gray-600 rounded-lg text-white placeholder-gray-400 focus:outline-none focus:border-blue-500"
                  placeholder="Enter full name"
                />
              </div>
              <div>
                <label className="block text-sm font-medium text-gray-300 mb-1">Email *</label>
                <input
                  type="email"
                  value={legacyUserFormData.email}
                  onChange={(e) => handleLegacyUserFormChange('email', e.target.value)}
                  className="w-full px-3 py-2 bg-[#1a1a1a] border border-gray-600 rounded-lg text-white placeholder-gray-400 focus:outline-none focus:border-blue-500"
                  placeholder="Enter email address"
                />
              </div>
              <div>
                <label className="block text-sm font-medium text-gray-300 mb-1">Address *</label>
                <textarea
                  value={legacyUserFormData.address}
                  onChange={(e) => handleLegacyUserFormChange('address', e.target.value)}
                  className="w-full px-3 py-2 bg-[#1a1a1a] border border-gray-600 rounded-lg text-white placeholder-gray-400 focus:outline-none focus:border-blue-500"
                  placeholder="Enter full address"
                  rows="3"
                />
              </div>
              <div>
                <label className="block text-sm font-medium text-gray-300 mb-1">Phone *</label>
                <input
                  type="tel"
                  value={legacyUserFormData.phone}
                  onChange={(e) => handleLegacyUserFormChange('phone', e.target.value)}
                  className="w-full px-3 py-2 bg-[#1a1a1a] border border-gray-600 rounded-lg text-white placeholder-gray-400 focus:outline-none focus:border-blue-500"
                  placeholder="Enter phone number"
                />
              </div>
            </div>
            <div className="border-t border-gray-700 px-6 py-4 flex justify-end space-x-3">
              <button onClick={closeLegacyUserForm} disabled={isSubmittingLegacyUser} className="px-4 py-2 text-gray-400 hover:text-white transition-colors disabled:opacity-50">Cancel</button>
              <button onClick={submitLegacyUser} disabled={isSubmittingLegacyUser} className="px-6 py-2 bg-blue-600 hover:bg-blue-700 text-white rounded-lg transition-colors disabled:opacity-50 disabled:cursor-not-allowed flex items-center space-x-2">
                {isSubmittingLegacyUser ? (<><div className="w-4 h-4 border-2 border-white border-t-transparent rounded-full animate-spin" /><span>Creating Legacy User...</span></>) : (<><CheckCircle className="w-4 h-4" /><span>Create Legacy User</span></>)}
              </button>
            </div>
          </div>
        </div>
      )}

      {/* Equipment Category Creation Form Popup */}
      {showEquipmentCategoryForm && (
        <div className="fixed inset-0 bg-black bg-opacity-50 flex items-center justify-center z-50 p-4">
          <div className="bg-[#2a2a2a] rounded-lg w-full max-w-xl max-h-[90vh] overflow-y-auto">
            <div className="border-b border-gray-700 px-6 py-4">
              <div className="flex items-center justify-between">
                <h2 className="text-xl font-semibold text-white">Equipment Category Creation</h2>
                <button onClick={closeEquipmentCategoryForm} className="text-gray-400 hover:text-white">
                  <X className="w-6 h-6" />
                </button>
              </div>
            </div>
            <div className="px-6 py-4 space-y-4">
              <div>
                <label className="block text-sm font-medium text-gray-300 mb-1">Category Name *</label>
                <input
                  type="text"
                  value={equipmentCategoryFormData.name}
                  onChange={(e) => handleEquipmentCategoryFormChange('name', e.target.value)}
                  className="w-full px-3 py-2 bg-[#1a1a1a] border border-gray-600 rounded-lg text-white placeholder-gray-400 focus:outline-none focus:border-blue-500"
                  placeholder="e.g., Diagnostic Equipment, Surgical Instruments"
                />
              </div>
              <div>
                <label className="block text-sm font-medium text-gray-300 mb-1">Description (Optional)</label>
                <textarea
                  value={equipmentCategoryFormData.description}
                  onChange={(e) => handleEquipmentCategoryFormChange('description', e.target.value)}
                  className="w-full px-3 py-2 bg-[#1a1a1a] border border-gray-600 rounded-lg text-white placeholder-gray-400 focus:outline-none focus:border-blue-500"
                  placeholder="Brief description of this category"
                  rows="3"
                />
              </div>
            </div>
            <div className="border-t border-gray-700 px-6 py-4 flex justify-end space-x-3">
              <button onClick={closeEquipmentCategoryForm} disabled={isSubmittingEquipmentCategory} className="px-4 py-2 text-gray-400 hover:text-white transition-colors disabled:opacity-50">Cancel</button>
              <button onClick={submitEquipmentCategory} disabled={isSubmittingEquipmentCategory} className="px-6 py-2 bg-blue-600 hover:bg-blue-700 text-white rounded-lg transition-colors disabled:opacity-50 disabled:cursor-not-allowed flex items-center space-x-2">
                {isSubmittingEquipmentCategory ? (<><div className="w-4 h-4 border-2 border-white border-t-transparent rounded-full animate-spin" /><span>Creating Category...</span></>) : (<><CheckCircle className="w-4 h-4" /><span>Create Category</span></>)}
              </button>
            </div>
          </div>
        </div>
      )}

      {/* Supply Category Creation Form Popup */}
      {showSupplyCategoryForm && (
        <div className="fixed inset-0 bg-black bg-opacity-50 flex items-center justify-center z-50 p-4">
          <div className="bg-[#2a2a2a] rounded-lg w-full max-w-xl max-h-[90vh] overflow-y-auto">
            <div className="border-b border-gray-700 px-6 py-4">
              <div className="flex items-center justify-between">
                <h2 className="text-xl font-semibold text-white">Supply Category Creation</h2>
                <button onClick={closeSupplyCategoryForm} className="text-gray-400 hover:text-white">
                  <X className="w-6 h-6" />
                </button>
              </div>
            </div>
            <div className="px-6 py-4 space-y-4">
              <div>
                <label className="block text-sm font-medium text-gray-300 mb-1">Category Name *</label>
                <input
                  type="text"
                  value={supplyCategoryFormData.name}
                  onChange={(e) => handleSupplyCategoryFormChange('name', e.target.value)}
                  className="w-full px-3 py-2 bg-[#1a1a1a] border border-gray-600 rounded-lg text-white placeholder-gray-400 focus:outline-none focus:border-blue-500"
                  placeholder="e.g., Medications, Surgical Supplies"
                />
              </div>
              <div>
                <label className="block text-sm font-medium text-gray-300 mb-1">Description (Optional)</label>
                <textarea
                  value={supplyCategoryFormData.description}
                  onChange={(e) => handleSupplyCategoryFormChange('description', e.target.value)}
                  className="w-full px-3 py-2 bg-[#1a1a1a] border border-gray-600 rounded-lg text-white placeholder-gray-400 focus:outline-none focus:border-blue-500"
                  placeholder="Brief description of this category"
                  rows="3"
                />
              </div>
            </div>
            <div className="border-t border-gray-700 px-6 py-4 flex justify-end space-x-3">
              <button onClick={closeSupplyCategoryForm} disabled={isSubmittingSupplyCategory} className="px-4 py-2 text-gray-400 hover:text-white transition-colors disabled:opacity-50">Cancel</button>
              <button onClick={submitSupplyCategory} disabled={isSubmittingSupplyCategory} className="px-6 py-2 bg-blue-600 hover:bg-blue-700 text-white rounded-lg transition-colors disabled:opacity-50 disabled:cursor-not-allowed flex items-center space-x-2">
                {isSubmittingSupplyCategory ? (<><div className="w-4 h-4 border-2 border-white border-t-transparent rounded-full animate-spin" /><span>Creating Category...</span></>) : (<><CheckCircle className="w-4 h-4" /><span>Create Category</span></>)}
              </button>
            </div>
          </div>
        </div>
      )}
    </div>
  );
};

export default DirectMCPChatbot;<|MERGE_RESOLUTION|>--- conflicted
+++ resolved
@@ -3668,11 +3668,7 @@
         <div 
           className="fixed bottom-0 left-0 right-0 bg-[#1a1a1a] px-3 sm:px-4 py-2 border-t border-gray-700 z-30"
           style={{ 
-<<<<<<< HEAD
             paddingBottom: 'calc(4px + env(safe-area-inset-bottom, 0px))'
-=======
-            paddingBottom: 'calc(8px + env(safe-area-inset-bottom, 0px))'
->>>>>>> e3cd4bd7
           }}
         >
           <div className="max-w-4xl mx-auto">
@@ -3726,20 +3722,9 @@
                           handleSendMessage();
                         }
                       }}
-<<<<<<< HEAD
+
                       onFocus={() => setIsInputFocused(true)}
-=======
-                      onFocus={e => {
-                        setIsInputFocused(true);
-                        // iOS mobile fix: scroll input into view when focused
-                        const isIOS = /iPad|iPhone|iPod/.test(navigator.userAgent) && !window.MSStream;
-                        if (isIOS) {
-                          setTimeout(() => {
-                            e.target.scrollIntoView({ behavior: 'smooth', block: 'center' });
-                          }, 300);
-                        }
-                      }}
->>>>>>> e3cd4bd7
+
                       onBlur={() => setIsInputFocused(false)}
                       placeholder={isConnected ? "Ask anything (Ctrl+/ to focus)" : "Ask anything"}
                       disabled={!isConnected || isLoading}
@@ -3755,22 +3740,8 @@
                       onInput={(e) => {
                         e.target.style.height = 'auto';
                         e.target.style.height = e.target.scrollHeight + 'px';
-<<<<<<< HEAD
-=======
-                        // iOS mobile fix: scroll input into view while typing
-                        const isIOS = /iPad|iPhone|iPod/.test(navigator.userAgent) && !window.MSStream;
-                        if (isIOS) {
-                          setTimeout(() => {
-                            e.target.scrollIntoView({ behavior: 'smooth', block: 'center' });
-                          }, 100);
-                        }
-                        // Always scroll messages container to bottom on input
-                        if (window.innerWidth <= 768 && messagesContainerRef.current) {
-                          setTimeout(() => {
-                            messagesContainerRef.current.scrollTop = messagesContainerRef.current.scrollHeight;
-                          }, 100);
-                        }
->>>>>>> e3cd4bd7
+
+
                       }}
                     />
                   </div>
