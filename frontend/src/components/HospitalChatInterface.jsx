import React, { useRef, useEffect } from 'react';
import { LogOut, User, Settings, Upload, FileText, History, CheckCircle, Plus, X, Mic, MicOff, VolumeX, BarChart3 } from 'lucide-react';
import EnhancedMedicalDocumentUpload from './EnhancedMedicalDocumentUpload.jsx';
import MedicalHistoryViewer from './MedicalHistoryViewer.jsx';

const HospitalChatInterface = ({
  // User and server info
  user,
  serverInfo,
  onLogout,
  
  // Chat state
  messages,
  isLoading,
  expandedThinking,
  setExpandedThinking,
  
  // Input handling
  inputMessage,
  setInputMessage,
  handleSendMessage,
  isConnected,
  
  // Action buttons
  showActionButtons,
  setShowActionButtons,
  smartFocusInput,
  
  // Plus menu
  showPlusMenu,
  setShowPlusMenu,
  plusMenuRef,
  setActiveTab,
  
  // Medical document functionality
  activeTab,
  selectedPatientId,
  setSelectedPatientId,
  selectedPatientNumber,
  setSelectedPatientNumber,
  searchingPatient,
  patientSearchResult,
  verifyPatient,
  searchPatientByNumber,
  
  // Voice functionality
  toggleVoiceInput,
  isListening,
  isRecording,
  isProcessingVoice,
  isSpeaking,
  microphoneAvailable,
  
  // Chat functionality
  aiMcpServiceRef,
  setMessages,
  setShowSetup,
  
  // Formatting functions
  formatMessageText,
  ThinkingDuration,
  
  // Mobile responsiveness
  inputRef,
  isIOSDevice
}) => {
  const messagesEndRef = useRef(null);

  // Auto-scroll to bottom when new messages arrive
  useEffect(() => {
    messagesEndRef.current?.scrollIntoView({ behavior: 'smooth' });
  }, [messages]);

  // Auto-resize textarea based on content
  useEffect(() => {
    if (inputRef.current) {
      const textarea = inputRef.current;
      // Reset height to auto to get the correct scrollHeight
      textarea.style.height = 'auto';
      // Set height based on scrollHeight, with min and max constraints
      const newHeight = Math.min(Math.max(textarea.scrollHeight, 40), 120);
      textarea.style.height = newHeight + 'px';
    }
  }, [inputMessage]);

  // Reset textarea height when input is cleared (after sending message)
  useEffect(() => {
    if (inputRef.current && inputMessage === '') {
      inputRef.current.style.height = '40px';
    }
  }, [inputMessage]);
  
  // Special fix for iOS Safari viewport issue with keyboard
  useEffect(() => {
    if (!isIOSDevice) return;
    
    // Function to detect iOS Safari and fix visual viewport
    const fixIOSInputPosition = () => {
      if (document.activeElement === inputRef.current) {
        // Apply iOS specific adjustment using visual viewport API if available
        if (window.visualViewport) {
          const viewport = window.visualViewport;
          const inputContainer = document.querySelector('.chat-input-container');
          
          if (inputContainer) {
            // Adjust the position based on visual viewport
            inputContainer.style.transform = `translateY(${-Math.abs(viewport.height - viewport.offsetTop - viewport.offsetHeight)}px)`;
          }
        }
      } else {
        // Reset the transform when not focused
        const inputContainer = document.querySelector('.chat-input-container');
        if (inputContainer) {
          inputContainer.style.transform = 'translateZ(0)';
        }
      }
    };

    // Listen to visual viewport resize events (when keyboard appears/disappears)
    if (window.visualViewport) {
      window.visualViewport.addEventListener('resize', fixIOSInputPosition);
      window.visualViewport.addEventListener('scroll', fixIOSInputPosition);
      
      // Cleanup
      return () => {
        window.visualViewport.removeEventListener('resize', fixIOSInputPosition);
        window.visualViewport.removeEventListener('scroll', fixIOSInputPosition);
      };
    }
  }, [isIOSDevice, inputRef]);

  // Handle mobile viewport height issues with keyboard
  useEffect(() => {
    const setVH = () => {
      const vh = window.innerHeight * 0.01;
      document.documentElement.style.setProperty('--vh', `${vh}px`);
    };

    setVH();
    window.addEventListener('resize', setVH);
    window.addEventListener('orientationchange', setVH);

    // Prevent body scroll on mobile when keyboard appears
    const handleFocusIn = (e) => {
      document.body.classList.add('no-scroll');
      
      // Special handling for iOS devices to fix keyboard input positioning
      if (isIOSDevice && inputRef.current && (e.target === inputRef.current)) {
        // Scroll to the input element after a short delay to let the keyboard appear
        setTimeout(() => {
          // Get the input area
          const inputArea = document.querySelector('.chat-input-container');
          if (inputArea) {
            // Apply iOS specific styles when keyboard is open
            inputArea.style.position = 'absolute';
            inputArea.style.bottom = '0';
            inputArea.style.left = '0';
            inputArea.style.right = '0';
            
            // Scroll to the input with enough delay for the keyboard to appear
            window.scrollTo(0, document.body.scrollHeight);
            inputRef.current.scrollIntoView({ behavior: 'smooth', block: 'end' });
          }
        }, 300);
      }
    };

    const handleFocusOut = () => {
      document.body.classList.remove('no-scroll');
      
      // Reset iOS specific styles
      if (isIOSDevice) {
        const inputArea = document.querySelector('.chat-input-container');
        if (inputArea) {
          // Reset positioning
          setTimeout(() => {
            inputArea.style.position = 'fixed';
          }, 100);
        }
      }
    };

    // Add event listeners for input focus/blur
    document.addEventListener('focusin', handleFocusIn);
    document.addEventListener('focusout', handleFocusOut);

    return () => {
      window.removeEventListener('resize', setVH);
      window.removeEventListener('orientationchange', setVH);
      document.removeEventListener('focusin', handleFocusIn);
      document.removeEventListener('focusout', handleFocusOut);
      document.body.classList.remove('no-scroll');
    };
  }, [isIOSDevice, inputRef]);

  return (
    <div className="bg-[#1a1a1a] flex flex-col text-white relative" style={{ 
      height: 'calc(var(--vh, 1vh) * 100)',
      maxHeight: 'calc(var(--vh, 1vh) * 100)',
      overflow: 'hidden'
    }}>
      {/* Claude-style Header - FIXED AT TOP */}
      <div className="fixed top-0 left-0 right-0 border-b border-gray-700 px-3 sm:px-4 py-3 bg-[#1a1a1a] z-30">
        <div className="flex items-center justify-between">
          <div className="flex items-center space-x-2 sm:space-x-3">
            <div className="w-6 h-6 sm:w-7 sm:h-7 bg-blue-600 rounded-full flex items-center justify-center text-white text-xs sm:text-sm font-medium shadow-lg">
              H
            </div>
            <div className="min-w-0 flex-1">
              <h1 className="text-sm font-medium text-white truncate">Hospital Agent</h1>
              {serverInfo && (
                <div className="text-xs text-gray-400">
                  {/* Desktop version - detailed */}
                  <div className="hidden sm:block">
                    <p className="mb-1">
                      Connected • {serverInfo.toolCount || 0} tools • {serverInfo.agentCount || 0} agents • {aiMcpServiceRef.current?.getConversationSummary?.()?.messageCount || 0} messages in memory
                    </p>
                  </div>
                  {/* Mobile version - compact */}
                  <div className="block sm:hidden">
                    <p>
                      {serverInfo.toolCount || 0} tools • {serverInfo.agentCount || 0} agents
                    </p>
                  </div>
                </div>
              )}
            </div>
          </div>
          
          {/* User Info and Actions - Responsive */}
          <div className="flex items-center space-x-1 sm:space-x-3">
            {/* User Profile */}
            <div className="flex items-center space-x-1 sm:space-x-2">
              <div className="w-5 h-5 sm:w-6 sm:h-6 bg-blue-600 rounded-full flex items-center justify-center">
                <span className="text-white text-xs font-medium">
                  {user?.fullName ? user.fullName.charAt(0).toUpperCase() : user?.email?.charAt(0).toUpperCase() || 'U'}
                </span>
              </div>
              <div className="hidden md:block">
                <p className="text-xs text-white font-medium">{user?.fullName || 'User'}</p>
                <p className="text-xs text-gray-400">{user?.role || 'Staff'}</p>
              </div>
            </div>

            {/* Action Buttons - Responsive with Mobile Menu */}
            <div className="flex items-center space-x-1">
              {/* Mobile: Show only essential buttons */}
              <div className="flex items-center space-x-1 sm:hidden">
                <button
                  onClick={() => setActiveTab('dashboard')}
                  className={`p-1.5 hover:bg-gray-700 rounded-md transition-colors ${
                    activeTab === 'dashboard' ? 'text-blue-400' : 'text-gray-400 hover:text-gray-300'
                  }`}
                  title="Dashboard"
                >
                  <BarChart3 className="w-4 h-4" />
                </button>
                <button
                  onClick={onLogout}
                  className="p-1.5 text-gray-400 hover:text-red-400 hover:bg-gray-700 rounded-md transition-colors"
                  title="Logout"
                >
                  <LogOut className="w-4 h-4" />
                </button>
              </div>
              
              {/* Desktop: Show all buttons */}
              <div className="hidden sm:flex items-center space-x-1">
                <button
                  onClick={() => {
                    if (aiMcpServiceRef.current) {
                      aiMcpServiceRef.current.resetConversation();
                      setMessages(prev => [...prev, {
                        id: Date.now(),
                        text: '🔄 **Conversation Reset** - Memory cleared. Starting fresh!',
                        sender: 'ai',
                        timestamp: new Date().toLocaleTimeString()
                      }]);
                    }
                  }}
                  className="p-2 text-gray-400 hover:text-gray-300 hover:bg-gray-700 rounded-md transition-colors"
                  title="Reset conversation"
                >
                  <svg className="w-4 h-4" fill="none" stroke="currentColor" viewBox="0 0 24 24">
                    <path strokeLinecap="round" strokeLinejoin="round" strokeWidth={2} d="M4 4v5h.582m15.356 2A8.001 8.001 0 004.582 9m0 0H9m11 11v-5h-.581m0 0a8.003 8.003 0 01-15.357-2m15.357 2H15" />
                  </svg>
                </button>
                <button
                  onClick={() => setActiveTab('dashboard')}
                  className={`p-2 hover:bg-gray-700 rounded-md transition-colors ${
                    activeTab === 'dashboard' ? 'text-blue-400' : 'text-gray-400 hover:text-gray-300'
                  }`}
                  title="Dashboard"
                >
                  <BarChart3 className="w-4 h-4" />
                </button>
                <button
                  onClick={() => setShowSetup(true)}
                  className="p-2 text-gray-400 hover:text-gray-300 hover:bg-gray-700 rounded-md transition-colors"
                  title="Settings"
                >
                  <Settings className="w-4 h-4" />
                </button>
                <button
                  onClick={onLogout}
                  className="p-2 text-gray-400 hover:text-red-400 hover:bg-gray-700 rounded-md transition-colors"
                  title="Logout"
                >
                  <LogOut className="w-4 h-4" />
                </button>
              </div>
            </div>
          </div>
        </div>
      </div>

      {/* Chat Output Area - SCROLLABLE MIDDLE SECTION */}
      <div 
<<<<<<< HEAD
        className="flex-1 pt-16 bg-[#1a1a1a] relative"
=======
        className="flex-1 pt-16 pb-24 bg-[#1a1a1a] relative messages-area"
>>>>>>> 3b6d9af0
        style={{ 
          overflowY: 'auto',
          overflowX: 'hidden',
          WebkitOverflowScrolling: 'touch',
          paddingBottom: showActionButtons ? '180px' : '90px', // Dynamic bottom padding based on action buttons
          height: 'calc(100vh - 64px)', // Only account for header height
          maxHeight: 'calc(var(--vh, 1vh) * 100 - 64px)'
        }}
      >
        <div className="max-w-4xl mx-auto">
          {/* Welcome Message */}
          {messages.length === 0 && (
            <div className="px-4 py-8 text-center">
              <div className="max-w-md mx-auto">
                <div className="w-12 h-12 bg-blue-600 rounded-full flex items-center justify-center mx-auto mb-4">
                  <span className="text-xl font-medium text-white">H</span>
                </div>
                <h2 className="text-lg font-medium text-white mb-2">Welcome to Hospital Assistant</h2>
                <p className="text-sm text-gray-400 mb-4">
                  I'm here to help you manage patients, beds, equipment, staff, and more. You can ask me questions or use the action buttons below to get started.
                </p>
              </div>
            </div>
          )}
          
          {/* Chat Messages */}
          {(() => {
            let timerAlreadyShown = false;
            return messages.map((message, index) => {
              // Only show timer for the first thinking message encountered
              const shouldShowTimer = message.isThinking && message.startTime && !timerAlreadyShown;
              if (shouldShowTimer) {
                timerAlreadyShown = true;
              }
              
              return (
              <div key={message.id} className={`px-2 sm:px-4 py-2 ${
                message.isThinking ? 'bg-[#1a1a1a]' : 
                message.isFinalAnswer ? 'bg-[#1a1a1a]' : 
                message.isError ? 'bg-[#1a1a1a]' : 'bg-[#1a1a1a]'
              }`}>
              {message.sender === 'user' ? (
                // User message - aligned to the right - Responsive
                <div className="flex justify-end">
                  <div className="max-w-[85%] sm:max-w-[80%]">
                    <div className="prose prose-sm max-w-none">
                      <div className={`whitespace-pre-wrap leading-relaxed text-xs sm:text-sm text-white rounded-2xl px-3 sm:px-4 py-2 ${
                        message.isVoiceInput ? 'bg-blue-700 border border-blue-500' : 'bg-slate-700'
                      }`}>
                        {message.isVoiceInput && (
                          <div className="flex items-center space-x-1 mb-1 text-blue-200">
                            <svg className="w-3 h-3" fill="currentColor" viewBox="0 0 24 24">
                              <path d="M12 2c1.1 0 2 .9 2 2v6c0 1.1-.9 2-2 2s-2-.9-2-2V4c0-1.1.9-2 2-2zm5.3 6c0 3-2.5 5.1-5.3 5.1S6.7 11 6.7 8H5c0 3.4 2.7 6.2 6 6.7v3.3h2v-3.3c3.3-.5 6-3.3 6-6.7h-1.7z" />
                            </svg>
                            <span className="text-xs">Voice Input</span>
                          </div>
                        )}
                        <div dangerouslySetInnerHTML={{ __html: formatMessageText(message.text) }} />
                      </div>
                    </div>
                  </div>
                </div>
              ) : (
                // AI message - aligned to the left - Responsive
                <div className="flex space-x-2 sm:space-x-3">
                  <div className="w-6 h-6 sm:w-7 sm:h-7 bg-blue-600 rounded-full flex items-center justify-center flex-shrink-0 text-xs sm:text-sm font-medium text-white shadow-lg">
                    {message.isThinking ? (
                      <div className="w-2 h-2 sm:w-3 sm:h-3 border border-gray-400 border-t-white rounded-full animate-spin"></div>
                    ) : (
                      'H'
                    )}
                  </div>
                
                <div className="flex-1 min-w-0">
                  {message.isThinking && (
                    <div className="mb-1">
                      <button
                        onClick={() => setExpandedThinking(prev => ({
                          ...prev,
                          [message.id]: !prev[message.id]
                        }))}
                        className="flex items-center space-x-1 sm:space-x-2 text-xs text-gray-500 italic hover:text-gray-400 transition-colors w-full justify-between"
                      >
                        <div className="flex items-center space-x-1 sm:space-x-2 min-w-0">
                          <span className="text-gray-400">🔧</span>
                          <span className="font-mono text-blue-400 truncate">
                            {message.toolFunction || 'thinking'} 
                            {expandedThinking[message.id]}
                          </span>
                        </div>
                        <span className="ml-auto flex items-center space-x-1 flex-shrink-0">
                          {/* Only show timer for the very first thinking message */}
                          {message.isThinking && message.startTime && shouldShowTimer && (
                            <ThinkingDuration startTime={message.startTime} />
                          )}
                          <svg 
                            className={`w-3 h-3 transform transition-transform ${expandedThinking[message.id] ? 'rotate-180' : ''}`} 
                            fill="none" 
                            stroke="currentColor" 
                            viewBox="0 0 24 24"
                          >
                            <path strokeLinecap="round" strokeLinejoin="round" strokeWidth={2} d="M19 9l-7 7-7-7" />
                          </svg>
                        </span>
                      </button>
                      {expandedThinking[message.id] && (
                        <div className="mt-2 text-xs sm:text-sm text-gray-300 pl-4 sm:pl-6 bg-gray-800/30 rounded-lg p-3 border-l-2 border-blue-500">
                          <div className="text-blue-400 text-xs mb-2 font-medium">🔧 Tool Details:</div>
                          <div dangerouslySetInnerHTML={{ __html: formatMessageText(message.text) }} />
                        </div>
                      )}
                    </div>
                  )}
                  
                  {/* Tool Call Display */}
                  {message.isToolCall && (
                    <div className="mb-2">
                      <div className="flex items-center space-x-2 text-xs text-gray-400 mb-1">
                        <span className="text-blue-400">🔧</span>
                        <span>Tool Execution</span>
                      </div>
                    </div>
                  )}
                  
                  <div className="prose prose-sm max-w-none">
                    {!message.isThinking && (
                      <div 
                        className={`whitespace-pre-wrap leading-relaxed text-sm ${
                          message.isThinking ? 'text-gray-300' :
                          message.isFinalAnswer ? 'text-white' :
                          message.isError ? 'text-red-400' :
                          message.isToolCall ? 'text-blue-200 bg-gray-800 p-3 rounded-lg border-l-2 border-blue-500' :
                          'text-white'
                        }`}
                        dangerouslySetInnerHTML={{
                          __html: formatMessageText(message.text)
                        }}
                      />
                    )}
                  </div>
                </div>
              </div>
              )}
            </div>
            );
          });
          })()}
          
          {/* Loading indicator */}
          {isLoading && (
            <div className="px-4 py-2 bg-[#1a1a1a]">
              <div className="flex space-x-3">
                <div className="w-7 h-7 bg-blue-600 rounded-full flex items-center justify-center flex-shrink-0 shadow-lg">
                  <div className="w-3 h-3 border border-gray-400 border-t-white rounded-full animate-spin"></div>
                </div>
                <div className="flex-1 min-w-0">
                  <div className="mb-1">
                    <button
                      onClick={() => setExpandedThinking(prev => ({
                        ...prev,
                        ['loading']: !prev['loading']
                      }))}
                      className="flex items-center space-x-2 text-xs text-gray-500 italic hover:text-gray-400 transition-colors"
                    >
                      <span>Processing your request...</span>
                      <span className="ml-auto flex items-center space-x-1">
                        {/* Remove the timer from loading indicator - it's just for processing */}
                        <svg 
                          className={`w-3 h-3 transform transition-transform ${expandedThinking['loading'] ? 'rotate-180' : ''}`} 
                          fill="none" 
                          stroke="currentColor" 
                          viewBox="0 0 24 24"
                        >
                          <path strokeLinecap="round" strokeLinejoin="round" strokeWidth={2} d="M19 9l-7 7-7-7" />
                        </svg>
                      </span>
                    </button>
                  </div>
                  <div className="flex items-center space-x-2 text-gray-300 mb-1">
                    <span className="text-blue-400">🔍</span>
                    <span className="text-xs text-gray-400">Request Analysis</span>
                  </div>
                  {expandedThinking['loading'] && (
                    <div className="text-sm text-gray-300">
                      Analyzing your request and determining the best approach...
                    </div>
                  )}
                </div>
              </div>
            </div>
          )}
          
          <div ref={messagesEndRef} />
        </div>
      </div>

      {/* Chat Input Area - FIXED AT BOTTOM */}
      <div 
<<<<<<< HEAD
        className="fixed bottom-0 left-0 right-0 bg-[#1a1a1a] border-t border-gray-700 px-4 py-3 z-30 transition-all duration-300 ease-in-out" 
=======
        className="fixed bottom-0 left-0 right-0 bg-[#1a1a1a] border-t border-gray-700 px-4 py-3 z-30 chat-input-container" 
>>>>>>> 3b6d9af0
        style={{ 
          paddingBottom: 'max(12px, env(safe-area-inset-bottom, 0px))',
          transform: 'translateZ(0)', // Force hardware acceleration
          willChange: 'transform'
        }}
      >
        <div className="max-w-4xl mx-auto">
          {/* Action Buttons - Inside Input Container */}
          {showActionButtons && (
            <div className="mb-3 transition-all duration-300 ease-in-out">
              {/* Desktop: 1 row 4 columns, Mobile: 2 rows 2 columns */}
              <div className="grid grid-cols-2 sm:grid-cols-4 gap-2">
                {/* View All Patients */}
                <button
                  onClick={() => {
                    setInputMessage("List all patients");
                    smartFocusInput(100);
                  }}
                  className="flex items-center justify-center bg-[#2a2a2a] hover:bg-[#333] text-white rounded-md sm:rounded-lg px-2 py-2 transition-colors text-xs border border-gray-600 hover:border-gray-500"
                  title="View all patients"
                >
                  <span className="font-medium whitespace-nowrap">View Patients</span>
                </button>

                {/* Check Bed Status */}
                <button
                  onClick={() => {
                    setInputMessage("Show bed availability");
                    smartFocusInput(100);
                  }}
                  className="flex items-center justify-center bg-[#2a2a2a] hover:bg-[#333] text-white rounded-md sm:rounded-lg px-2 py-2 transition-colors text-xs border border-gray-600 hover:border-gray-500"
                  title="Check bed availability"
                >
                  <span className="font-medium whitespace-nowrap">Bed Status</span>
                </button>

                {/* Emergency Alert */}
                <button
                  onClick={() => {
                    setInputMessage("Show emergency status and available emergency beds");
                    smartFocusInput(100);
                  }}
                  className="flex items-center justify-center bg-[#2a2a2a] hover:bg-[#333] text-white rounded-md sm:rounded-lg px-2 py-2 transition-colors text-xs border border-gray-600 hover:border-gray-500"
                  title="Emergency status"
                >
                  <span className="font-medium whitespace-nowrap">Emergency</span>
                </button>

                {/* Quick Stats */}
                <button
                  onClick={() => {
                    setInputMessage("Show hospital overview with current stats");
                    smartFocusInput(100);
                  }}
                  className="flex items-center justify-center bg-[#2a2a2a] hover:bg-[#333] text-white rounded-md sm:rounded-lg px-2 py-2 transition-colors text-xs border border-gray-600 hover:border-gray-500"
                  title="Hospital overview"
                >
                  <span className="font-medium whitespace-nowrap">Overview</span>
                </button>
              </div>
            </div>
          )}
          <div className="flex items-center space-x-2 bg-[#2a2a2a] rounded-lg px-3 py-2 border border-gray-600 focus-within:border-blue-500">
            {/* Left Side - Plus Menu */}
            <div className="flex items-center">
              <div className="relative" ref={plusMenuRef}>
                <button
                  onClick={() => setShowPlusMenu(!showPlusMenu)}
                  className="text-gray-400 hover:text-white transition-colors p-1"
                  title="Upload documents or view medical history"
                >
                  <Plus className="w-4 h-4" />
                </button>
                
                {showPlusMenu && (
                  <div className="absolute bottom-full left-0 mb-2 bg-[#2a2a2a] border border-gray-600 rounded-lg shadow-lg min-w-48 z-50">
                    <button
                      onClick={() => {
                        setActiveTab('upload');
                        setShowPlusMenu(false);
                      }}
                      className="w-full text-left px-3 py-2 text-sm text-white hover:bg-gray-700 rounded-t-lg flex items-center space-x-2"
                    >
                      <Upload className="w-4 h-4" />
                      <span>Upload Documents</span>
                    </button>
                    <button
                      onClick={() => {
                        setActiveTab('history');
                        setShowPlusMenu(false);
                      }}
                      className="w-full text-left px-3 py-2 text-sm text-white hover:bg-gray-700 rounded-b-lg border-t border-gray-600 flex items-center space-x-2"
                    >
                      <History className="w-4 h-4" />
                      <span>Medical History</span>
                    </button>
                  </div>
                )}
              </div>
            </div>
            
            {/* Middle - Multi-line Text Input */}
            <textarea
              ref={inputRef}
              value={inputMessage}
              onChange={(e) => setInputMessage(e.target.value)}
              onKeyDown={(e) => {
                // Check if it's a mobile device
                const isMobile = /Android|webOS|iPhone|iPad|iPod|BlackBerry|IEMobile|Opera Mini/i.test(navigator.userAgent) ||
                                (window.innerWidth <= 768) || 
                                ('ontouchstart' in window);
                
                if (e.key === 'Enter' && !e.shiftKey) {
                  if (isMobile) {
                    // On mobile: Enter key creates new line, don't send message
                    // Let the default behavior happen (new line)
                    return;
                  } else {
                    // On desktop: Enter sends message, Shift+Enter creates new line
                    e.preventDefault();
                    handleSendMessage();
                  }
                }
                // Shift+Enter always creates new line on both mobile and desktop
              }}
              onFocus={() => {
                setShowActionButtons(true);
                
                // iOS specific focus handling for better keyboard interaction
                if (isIOSDevice) {
                  // Small delay to let the keyboard appear
                  setTimeout(() => {
                    // Ensure the input is visible with the keyboard
                    if (window.visualViewport) {
                      // Calculate the visible area with keyboard
                      const visibleHeight = window.visualViewport.height;
                      const windowHeight = window.innerHeight;
                      
                      // If there's a significant difference, keyboard is likely visible
                      if (windowHeight - visibleHeight > 100) {
                        // Scroll to make sure input is visible
                        window.scrollTo(0, document.body.scrollHeight);
                        
                        // Disable scrolling on the messages area to prevent bounce effects
                        const messagesArea = document.querySelector('.messages-area');
                        if (messagesArea) {
                          messagesArea.style.overflow = 'hidden';
                        }
                      }
                    }
                  }, 300);
                }
              }}
              onBlur={() => {
                // Hide action buttons when keyboard is dismissed, with small delay
                setTimeout(() => setShowActionButtons(false), 150);
                
                // iOS specific blur handling
                if (isIOSDevice) {
                  // Re-enable scrolling on the messages area
                  const messagesArea = document.querySelector('.messages-area');
                  if (messagesArea) {
                    messagesArea.style.overflow = 'auto';
                  }
                  
                  // Scroll back to normal position
                  window.scrollTo(0, 0);
                }
              }}
              placeholder={isConnected ? "Ask about patients, beds, staff, equipment..." : "Connecting..."}
              disabled={!isConnected || isLoading}
              className="flex-1 bg-transparent text-white placeholder-gray-400 focus:outline-none text-sm resize-none overflow-y-auto"
              style={{
                WebkitAppearance: 'none',
                fontSize: isIOSDevice ? '16px' : '14px',
                maxHeight: '120px',
                height: '40px', // Initial height
                WebkitTouchCallout: 'none',
                WebkitUserSelect: 'text',
                WebkitTapHighlightColor: 'transparent',
                position: 'relative',
                zIndex: 40
              }}
              autoComplete="off"
              autoCorrect="off"
              autoCapitalize="sentences"
              spellCheck="true"
              rows={1}
            />
            
            {/* Right Side - Send Button */}
            <div className="flex items-center">
              {/* Microphone Button */}
              <button
                onClick={toggleVoiceInput}
                disabled={!isConnected || isLoading || isProcessingVoice || microphoneAvailable === false}
                className={`transition-colors duration-200 p-1 ${
                  microphoneAvailable === false
                    ? "text-gray-500 cursor-not-allowed opacity-50"
                    : isListening || isRecording
                    ? "text-red-400 hover:text-red-300 animate-pulse"
                    : isProcessingVoice
                    ? "text-yellow-400 hover:text-yellow-300 animate-pulse"
                    : isSpeaking
                    ? "text-blue-400 hover:text-blue-300 animate-pulse"
                    : "text-gray-400 hover:text-white disabled:text-gray-600"
                }`}
                title={
                  microphoneAvailable === false
                    ? "Microphone not available (requires HTTPS connection and permissions)"
                    : microphoneAvailable === null
                    ? "Checking microphone availability..."
                    : isListening || isRecording
                    ? "Recording... (Click to stop)"
                    : isProcessingVoice
                    ? "Processing voice input..."
                    : isSpeaking
                    ? "AI is speaking... (Click to stop)"
                    : "Start voice input (OpenAI Whisper)"
                }
              >
                {microphoneAvailable === false ? (
                  <svg className="w-4 h-4 sm:w-5 sm:h-5" fill="currentColor" viewBox="0 0 24 24">
                    <path d="M19 11h-1.7c0 .74-.16 1.43-.43 2.05l1.23 1.23c.56-.98.9-2.09.9-3.28zm-4.02.17c0-.06.02-.11.02-.17V4c0-1.66-1.34-3-3-3S9 2.34 9 4v.18l5.98 5.99zM4.27 3L3 4.27l6.01 6.01V11c0 1.66 1.33 3 2.99 3 .22 0 .44-.03.65-.08l1.66 1.66c-.71.33-1.5.52-2.31.52-2.76 0-5.3-2.1-5.3-5.1H5c0 3.41 2.72 6.23 6 6.72V21h2v-3.28c.91-.13 1.77-.45 2.54-.9L19.73 21 21 19.73 4.27 3z"/>
                  </svg>
                ) : isListening || isRecording ? (
                  <svg className="w-4 h-4 sm:w-5 sm:h-5" fill="currentColor" viewBox="0 0 24 24">
                    <path d="M6 6h12v12H6z" />
                  </svg>
                ) : isProcessingVoice ? (
                  <svg className="w-4 h-4 sm:w-5 sm:h-5 animate-spin" fill="none" stroke="currentColor" viewBox="0 0 24 24">
                    <path strokeLinecap="round" strokeLinejoin="round" strokeWidth={2} d="M4 4v5h.582m15.356 2A8.001 8.001 0 004.582 9m0 0H9m11 11v-5h-.581m0 0a8.003 8.003 0 01-15.357-2m15.357 2H15" />
                  </svg>
                ) : isSpeaking ? (
                  <svg className="w-4 h-4 sm:w-5 sm:h-5" fill="currentColor" viewBox="0 0 24 24">
                    <path d="M3 9v6h4l5 5V4L7 9H3zm13.5 3c0-1.77-1.02-3.29-2.5-4.03v8.05c1.48-.73 2.5-2.25 2.5-4.02zM14 3.23v2.06c2.89.86 5 3.54 5 6.71s-2.11 5.85-5 6.71v2.06c4.01-.91 7-4.49 7-8.77s-2.99-7.86-7-8.77z" />
                  </svg>
                ) : (
                  <svg className="w-4 h-4 sm:w-5 sm:h-5" fill="currentColor" viewBox="0 0 24 24">
                    <path d="M12 2c1.1 0 2 .9 2 2v6c0 1.1-.9 2-2 2s-2-.9-2-2V4c0-1.1.9-2 2-2zm5.3 6c0 3-2.5 5.1-5.3 5.1S6.7 11 6.7 8H5c0 3.4 2.7 6.2 6 6.7v3.3h2v-3.3c3.3-.5 6-3.3 6-6.7h-1.7z" />
                  </svg>
                )}
              </button>
              
              {/* Send Button - Circular */}
              <button
                onClick={() => {
                  handleSendMessage();
                  setShowActionButtons(false); // Hide action buttons after sending
                }}
                disabled={!isConnected || isLoading || !inputMessage.trim()}
                className="w-7 h-7 sm:w-8 sm:h-8 bg-gray-600 hover:bg-gray-500 disabled:bg-gray-700 text-white rounded-full flex items-center justify-center transition-colors duration-200"
                title="Send message"
              >
                {isLoading ? (
                  <div className="w-2.5 h-2.5 sm:w-3 sm:h-3 border border-white border-t-transparent rounded-full animate-spin"></div>
                ) : (
                  <svg className="w-3.5 h-3.5 sm:w-4 sm:h-4" fill="none" stroke="currentColor" viewBox="0 0 24 24">
                    <path strokeLinecap="round" strokeLinejoin="round" strokeWidth={2} d="M5 10l7-7m0 0l7 7m-7-7v18" />
                  </svg>
                )}
              </button>
            </div>
          </div>
        </div>
      </div>
      
      {/* Upload Documents Tab */}
      {activeTab === 'upload' && (
        <div className="fixed inset-0 bg-[#1a1a1a] z-40 flex flex-col overflow-y-auto">
          <div className="flex-1 p-3 sm:p-6">
            <div className="max-w-4xl mx-auto">
              <div className="mb-4 sm:mb-6">
                {/* Back to Chat Button */}
                <button
                  onClick={() => setActiveTab('chat')}
                  className="mb-4 flex items-center space-x-2 text-gray-400 hover:text-white transition-colors"
                >
                  <svg className="w-4 h-4" fill="none" stroke="currentColor" viewBox="0 0 24 24">
                    <path strokeLinecap="round" strokeLinejoin="round" strokeWidth={2} d="M15 19l-7-7 7-7" />
                  </svg>
                  <span>Back to Chat</span>
                </button>
                
                <h2 className="text-xl sm:text-2xl font-bold text-white mb-2">Upload Medical Documents</h2>
                <p className="text-sm sm:text-base text-gray-400">Upload patient medical documents for AI-powered analysis and history tracking.</p>
              </div>
              
              {/* Patient Selection */}
              <div className="mb-4 sm:mb-6">
                <label className="block text-sm font-medium text-gray-300 mb-2">
                  Select Patient by Patient Number
                </label>
                <div className="flex flex-col sm:flex-row space-y-3 sm:space-y-0 sm:space-x-4">
                  <input
                    type="text"
                    placeholder="Enter Patient Number (e.g., P123456)"
                    value={selectedPatientNumber}
                    onChange={(e) => setSelectedPatientNumber(e.target.value.toUpperCase())}
                    className="flex-1 p-3 bg-[#2a2a2a] border border-gray-600 rounded-lg text-white placeholder-gray-400 focus:ring-2 focus:ring-blue-500 focus:border-transparent text-sm sm:text-base"
                    onKeyPress={(e) => e.key === 'Enter' && verifyPatient()}
                  />
                  <button
                    onClick={verifyPatient}
                    disabled={searchingPatient || !selectedPatientNumber.trim()}
                    className="bg-blue-600 text-white px-4 sm:px-6 py-3 rounded-lg hover:bg-blue-700 transition-colors disabled:opacity-50 disabled:cursor-not-allowed flex items-center justify-center text-sm sm:text-base whitespace-nowrap"
                  >
                    {searchingPatient ? (
                      <>
                        <div className="w-4 h-4 border-2 border-white border-t-transparent rounded-full animate-spin mr-2"></div>
                        Searching...
                      </>
                    ) : (
                      'Verify Patient'
                    )}
                  </button>
                </div>
                
                {/* Patient Search Result */}
                {patientSearchResult && (
                  <div className="mt-3 p-3 bg-green-900/20 border border-green-500/30 rounded-lg">
                    <div className="flex items-center text-green-400">
                      <CheckCircle className="w-4 h-4 sm:w-5 sm:h-5 mr-2" />
                      <span className="font-medium text-sm sm:text-base">Patient Found:</span>
                    </div>
                    <div className="mt-1 text-xs sm:text-sm text-gray-300 space-y-1">
                      <p><strong>Name:</strong> {patientSearchResult.name}</p>
                      <p><strong>Patient Number:</strong> {patientSearchResult.patient_number}</p>
                      <p><strong>Email:</strong> {patientSearchResult.patient.email || 'Not provided'}</p>
                      <p><strong>Phone:</strong> {patientSearchResult.patient.phone || 'Not provided'}</p>
                    </div>
                  </div>
                )}
                
                <p className="text-xs text-gray-500 mt-2">
                  Enter the patient number (like P123456) to verify the patient exists before uploading documents.
                </p>
              </div>

              {/* Enhanced Document Upload Component */}
              {selectedPatientId && (
                <EnhancedMedicalDocumentUpload 
                  patientId={selectedPatientId}
                  onUploadComplete={(results) => {
                    console.log('Documents uploaded:', results);
                    // Show success message and potentially switch to history tab
                    setMessages(prev => [...prev, {
                      id: Date.now(),
                      type: 'assistant',
                      content: `✅ Successfully uploaded ${results.length} medical document(s) for patient ${patientSearchResult?.name} (${patientSearchResult?.patient_number}). ${results.map(r => `\n• ${r.fileName}: ${r.entitiesCount} entities extracted`).join('')}`,
                      timestamp: new Date()
                    }]);
                  }}
                />
              )}

              {!selectedPatientId && (
                <div className="text-center text-gray-500 py-8 sm:py-12">
                  <Upload className="w-12 h-12 sm:w-16 sm:h-16 mx-auto mb-4" />
                  <p className="text-base sm:text-lg font-medium">Enter a Patient Number to start uploading documents</p>
                  <p className="text-xs sm:text-sm">Search for the patient by their patient number (like P123456) before uploading medical documents.</p>
                </div>
              )}
            </div>
          </div>
        </div>
      )}

      {/* Medical History Tab */}
      {activeTab === 'history' && (
        <div className="fixed inset-0 bg-[#1a1a1a] z-40 flex flex-col overflow-y-auto">
          <div className="flex-1 p-3 sm:p-6">
            <div className="max-w-4xl mx-auto">
              <div className="mb-4 sm:mb-6">
                {/* Back to Chat Button */}
                <button
                  onClick={() => setActiveTab('chat')}
                  className="mb-4 flex items-center space-x-2 text-gray-400 hover:text-white transition-colors"
                >
                  <svg className="w-4 h-4" fill="none" stroke="currentColor" viewBox="0 0 24 24">
                    <path strokeLinecap="round" strokeLinejoin="round" strokeWidth={2} d="M15 19l-7-7 7-7" />
                  </svg>
                  <span>Back to Chat</span>
                </button>
                
                <h2 className="text-xl sm:text-2xl font-bold text-white mb-2">Medical History</h2>
                <p className="text-sm sm:text-base text-gray-400">View comprehensive medical history extracted from uploaded documents.</p>
              </div>
              
              {/* Patient Selection for History */}
              <div className="mb-4 sm:mb-6">
                <label className="block text-sm font-medium text-gray-300 mb-2">
                  View History for Patient
                </label>
                <div className="flex flex-col sm:flex-row space-y-3 sm:space-y-0 sm:space-x-4">
                  <input
                    type="text"
                    placeholder="Enter Patient Number (e.g., P123456)"
                    value={selectedPatientNumber}
                    onChange={(e) => setSelectedPatientNumber(e.target.value.toUpperCase())}
                    className="flex-1 p-3 bg-[#2a2a2a] border border-gray-600 rounded-lg text-white placeholder-gray-400 focus:ring-2 focus:ring-blue-500 focus:border-transparent text-sm sm:text-base"
                    onKeyPress={(e) => e.key === 'Enter' && verifyPatient()}
                  />
                  <button
                    onClick={verifyPatient}
                    disabled={searchingPatient || !selectedPatientNumber.trim()}
                    className="bg-blue-600 text-white px-4 sm:px-6 py-3 rounded-lg hover:bg-blue-700 transition-colors disabled:opacity-50 disabled:cursor-not-allowed flex items-center justify-center text-sm sm:text-base whitespace-nowrap"
                  >
                    {searchingPatient ? (
                      <>
                        <div className="w-4 h-4 border-2 border-white border-t-transparent rounded-full animate-spin mr-2"></div>
                        Searching...
                      </>
                    ) : (
                      'Find Patient'
                    )}
                  </button>
                </div>
                
                {/* Patient Search Result */}
                {patientSearchResult && (
                  <div className="mt-3 p-3 bg-green-900/20 border border-green-500/30 rounded-lg">
                    <div className="flex items-center text-green-400">
                      <CheckCircle className="w-4 h-4 sm:w-5 sm:h-5 mr-2" />
                      <span className="font-medium text-sm sm:text-base">Viewing history for:</span>
                    </div>
                    <div className="mt-1 text-xs sm:text-sm text-gray-300">
                      <p><strong>{patientSearchResult.name}</strong> ({patientSearchResult.patient_number})</p>
                    </div>
                  </div>
                )}
              </div>

              {/* Medical History Component */}
              {selectedPatientId && (
                <MedicalHistoryViewer patientId={selectedPatientId} />
              )}

              {!selectedPatientId && (
                <div className="text-center text-gray-500 py-8 sm:py-12">
                  <FileText className="w-12 h-12 sm:w-16 sm:h-16 mx-auto mb-4" />
                  <p className="text-base sm:text-lg font-medium">Enter a Patient ID to view medical history</p>
                  <p className="text-xs sm:text-sm">Access comprehensive medical records and AI-extracted insights.</p>
                </div>
              )}
            </div>
          </div>
        </div>
      )}
    </div>
  );
};

export default HospitalChatInterface;<|MERGE_RESOLUTION|>--- conflicted
+++ resolved
@@ -316,11 +316,7 @@
 
       {/* Chat Output Area - SCROLLABLE MIDDLE SECTION */}
       <div 
-<<<<<<< HEAD
-        className="flex-1 pt-16 bg-[#1a1a1a] relative"
-=======
         className="flex-1 pt-16 pb-24 bg-[#1a1a1a] relative messages-area"
->>>>>>> 3b6d9af0
         style={{ 
           overflowY: 'auto',
           overflowX: 'hidden',
@@ -519,11 +515,7 @@
 
       {/* Chat Input Area - FIXED AT BOTTOM */}
       <div 
-<<<<<<< HEAD
-        className="fixed bottom-0 left-0 right-0 bg-[#1a1a1a] border-t border-gray-700 px-4 py-3 z-30 transition-all duration-300 ease-in-out" 
-=======
-        className="fixed bottom-0 left-0 right-0 bg-[#1a1a1a] border-t border-gray-700 px-4 py-3 z-30 chat-input-container" 
->>>>>>> 3b6d9af0
+        className="fixed bottom-0 left-0 right-0 bg-[#1a1a1a] border-t border-gray-700 px-4 py-3 z-30 chat-input-container"
         style={{ 
           paddingBottom: 'max(12px, env(safe-area-inset-bottom, 0px))',
           transform: 'translateZ(0)', // Force hardware acceleration
