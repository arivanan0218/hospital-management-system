--- conflicted
+++ resolved
@@ -54,12 +54,6 @@
 .npm
 
 # Optional eslint cache
-<<<<<<< HEAD
 .eslintcache
 
-hospital_env
-
-_pycache_
-=======
-.eslintcache
->>>>>>> 79ecd64f
+hospital_env